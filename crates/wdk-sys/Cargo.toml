--- conflicted
+++ resolved
@@ -21,11 +21,7 @@
 bindgen.workspace = true
 cargo_metadata.workspace = true
 cc.workspace = true
-<<<<<<< HEAD
-=======
 cfg-if.workspace = true
-lazy_static.workspace = true
->>>>>>> 4d4f997a
 serde_json.workspace = true
 thiserror.workspace = true
 tracing.workspace = true
