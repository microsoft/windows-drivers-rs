--- conflicted
+++ resolved
@@ -19,14 +19,9 @@
 [build-dependencies]
 bindgen.workspace = true
 wdk-build.workspace = true
-<<<<<<< HEAD
 thiserror = "1.0.55"
-tracing-subscriber = "0.3.17"
-=======
-thiserror = "1.0.48"
 tracing-subscriber = { version = "0.3.17", features = ["env-filter"] }
 anyhow = "1.0.79"
->>>>>>> 16cc3a02
 
 [dependencies]
 wdk-macros.workspace = true
