[package]
edition.workspace = true
name = "wdk-sys"
version = "0.3.0"
# Since the WDK links against many different dlls (that vary based off configuration), this crate sets the system library name to be "wdk". This name is only used by downstream build.rs scripts to consume metadata
links = "wdk"
description = "Direct bindings to APIs available in the Windows Development Kit (WDK)"
repository.workspace = true
readme.workspace = true
license.workspace = true
keywords = ["wdk", "windows", "wdf", "wdm", "ffi"]
categories = [
  "external-ffi-bindings",
  "development-tools::ffi",
  "os::windows-apis",
  "os",
]

[build-dependencies]
anyhow.workspace = true
bindgen.workspace = true
cargo_metadata.workspace = true
cc.workspace = true
cfg-if.workspace = true
serde_json.workspace = true
thiserror.workspace = true
tracing.workspace = true
tracing-subscriber = { workspace = true, features = ["env-filter"] }
wdk-build.workspace = true

[dependencies]
rustversion.workspace = true
wdk-macros.workspace = true

[features]
default = []

gpio = []
hid = []
spb = []
<<<<<<< HEAD
parallel-ports = ["gpio"]
=======
storage = []
>>>>>>> 86969280

nightly = ["wdk-macros/nightly"]
test-stubs = []

# Cannot inherit workspace lints since overriding them is not supported yet: https://github.com/rust-lang/cargo/issues/13157
# [lints]
# workspace = true
# 
# Differences from the workspace lints have comments explaining why they are different

[lints.rust]
missing_docs = "warn"
# unsafe_op_in_unsafe_fn = "forbid"
unsafe_op_in_unsafe_fn = "deny" # This is lowered to deny so that we can opt out of it for generated code

[lints.clippy]
# Lint Groups
all = "deny"
pedantic = "warn"
nursery = "warn"
cargo = "warn"
# Individual Lints
# multiple_unsafe_ops_per_block = "forbid"
multiple_unsafe_ops_per_block = "deny" # This is lowered to deny so that we can opt out of it for generated code
# undocumented_unsafe_blocks = "forbid"
undocumented_unsafe_blocks = "deny" # This is lowered to deny so that we can opt out of it for generated code
unnecessary_safety_doc = "forbid"

[lints.rustdoc]
bare_urls = "warn"
broken_intra_doc_links = "warn"
invalid_codeblock_attributes = "warn"
invalid_html_tags = "warn"
invalid_rust_codeblocks = "warn"
missing_crate_level_docs = "warn"
private_intra_doc_links = "warn"
redundant_explicit_links = "warn"
unescaped_backticks = "warn"<|MERGE_RESOLUTION|>--- conflicted
+++ resolved
@@ -37,12 +37,9 @@
 
 gpio = []
 hid = []
+parallel-ports = ["gpio"]
 spb = []
-<<<<<<< HEAD
-parallel-ports = ["gpio"]
-=======
 storage = []
->>>>>>> 86969280
 
 nightly = ["wdk-macros/nightly"]
 test-stubs = []
