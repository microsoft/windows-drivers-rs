--- conflicted
+++ resolved
@@ -219,10 +219,7 @@
 fn generate_types(out_path: &Path, config: &Config) -> Result<(), ConfigError> {
     info!("Generating bindings to WDK: types.rs");
 
-<<<<<<< HEAD
-    Ok(bindgen::Builder::wdk_default(vec!["src/input.h"], config)?
-        .opaque_windows_handle_types(config)?
-=======
+
     let header_contents = config.bindgen_header_contents([
         ApiSubset::Base,
         ApiSubset::Wdf,
@@ -236,7 +233,7 @@
     trace!(header_contents = ?header_contents);
 
     let bindgen_builder = bindgen::Builder::wdk_default(config)?
->>>>>>> 86969280
+        .opaque_windows_handle_types(config)?
         .with_codegen_config(CodegenConfig::TYPES)
         .header_contents("types-input.h", &header_contents);
     trace!(bindgen_builder = ?bindgen_builder);
