// Copyright (c) Microsoft Corporation
// License: MIT OR Apache-2.0

//! Build script for the `wdk-sys` crate.
//!
//! This parses the WDK configuration from metadata provided in the build tree,
//! and generates the relevant bindings to WDK APIs.

use std::{
    env, fs::File, io::Write, path::{Path, PathBuf}, thread
};

use anyhow::Context;
use bindgen::CodegenConfig;
use lazy_static::lazy_static;
use tracing::{info, info_span, Span};
use tracing_subscriber::{
    filter::{LevelFilter, ParseError},
    EnvFilter,
};
use wdk_build::{
    configure_wdk_library_build_and_then,
    BuilderExt,
    Config,
    ConfigError,
    DriverConfig,
    KmdfConfig,
    UmdfConfig,
};

const BASE_INPUT_HEADER_FILE_CONTENTS: &str = r#"
#if defined(UMDF_VERSION_MAJOR)

#include "windows.h"

#else // !defined(UMDF_VERSION_MAJOR)

#include "ntifs.h"
#include "ntddk.h"

// FIXME: Why is there no definition for this struct? Maybe blocklist this struct in bindgen. 
typedef union _KGDTENTRY64
{
  struct
  {
    unsigned short LimitLow;
    unsigned short BaseLow;
    union
    {
      struct
      {
        unsigned char BaseMiddle;
        unsigned char Flags1;
        unsigned char Flags2;
        unsigned char BaseHigh;
      } Bytes;
      struct
      {
        unsigned long BaseMiddle : 8;
        unsigned long Type : 5;
        unsigned long Dpl : 2;
        unsigned long Present : 1;
        unsigned long LimitHigh : 4;
        unsigned long System : 1;
        unsigned long LongMode : 1;
        unsigned long DefaultBig : 1;
        unsigned long Granularity : 1;
        unsigned long BaseHigh : 8;
      } Bits;
    };
    unsigned long BaseUpper;
    unsigned long MustBeZero;
  };
  unsigned __int64 Alignment;
} KGDTENTRY64, *PKGDTENTRY64;

typedef union _KIDTENTRY64
{
  struct
  {
    unsigned short OffsetLow;
    unsigned short Selector;
    unsigned short IstIndex : 3;
    unsigned short Reserved0 : 5;
    unsigned short Type : 5;
    unsigned short Dpl : 2;
    unsigned short Present : 1;
    unsigned short OffsetMiddle;
    unsigned long OffsetHigh;
    unsigned long Reserved1;
  };
  unsigned __int64 Alignment;
} KIDTENTRY64, *PKIDTENTRY64;
#endif // !defined(UMDF_VERSION_MAJOR)
"#;

const WDF_INPUT_HEADER_CONTENTS: &str = r#"
#include "wdf.h"
"#;

// HID Headers list from https://learn.microsoft.com/en-us/windows-hardware/drivers/ddi/_hid/
const HID_BASE_HEADERS: &[&str] = &["hidclass.h", "hidpi.h", "hidsdi.h", "vhf.h"];
const HID_KERNEL_MODE_HEADERS: &[&str] = &[
    "hidpddi.h",
    "hidport.h",
    "HidSpiCx/1.0/hidspicx.h",
    "kbdmou.h",
    "ntdd8042.h",
];

const NUM_WDF_FUNCTIONS_PLACEHOLDER: &str =
    "<PLACEHOLDER FOR IDENTIFIER FOR VARIABLE CORRESPONDING TO NUMBER OF WDF FUNCTIONS>";
const WDF_FUNCTION_COUNT_DECLARATION_PLACEHOLDER: &str =
    "<PLACEHOLDER FOR DECLARATION OF wdf_function_count VARIABLE>";
const OUT_DIR_PLACEHOLDER: &str =
    "<PLACEHOLDER FOR LITERAL VALUE CONTAINING OUT_DIR OF wdk-sys CRATE>";
const WDFFUNCTIONS_SYMBOL_NAME_PLACEHOLDER: &str =
    "<PLACEHOLDER FOR LITERAL VALUE CONTAINING WDFFUNCTIONS SYMBOL NAME>";
const HID_BASE_HEADER_INCLUDES_PLACEHOLDER: &str =
    "<PLACEHOLDER FOR INCLUDE STATEMENTS FOR ALL THE HID BASE HEADERS>";
const HID_KERNEL_MODE_HEADER_INCLUDES_PLACEHOLDER: &str =
    "<PLACEHOLDER FOR INCLUDE STATEMENTS FOR ALL THE HID KERNEL MODE HEADERS>";

/// Rust code snippet that declares and initializes wdf_function_count based off
/// the bindgen-generated `WdfFunctionCount` symbol
///
/// This is only used in configurations where WDF generates a
/// `WdfFunctionCount`.
const WDF_FUNCTION_COUNT_DECLARATION_EXTERNAL_SYMBOL: &str = "
        // SAFETY: `crate::WdfFunctionCount` is generated as a mutable static, but is not supposed \
                                                              to be ever mutated by WDF.
        let wdf_function_count = unsafe { crate::WdfFunctionCount } as usize;";
/// Rust code snippet that declares and initializes wdf_function_count based off
/// the bindgen-generated `WdfFunctionTableNumEntries` constant
///
/// This is only used in older WDF versions that didn't generate a
/// `WdfFunctionCount` symbol
const WDF_FUNCTION_COUNT_DECLARATION_TABLE_INDEX: &str = "
        let wdf_function_count = crate::_WDFFUNCENUM::WdfFunctionTableNumEntries as usize;";

// FIXME: replace lazy_static with std::Lazy once available: https://github.com/rust-lang/rust/issues/109736
lazy_static! {
    static ref WDF_FUNCTION_TABLE_TEMPLATE: String = format!(
        r#"
// FIXME: replace lazy_static with std::Lazy once available: https://github.com/rust-lang/rust/issues/109736
#[cfg(any(driver_model__driver_type = "KMDF", driver_model__driver_type = "UMDF"))]
lazy_static::lazy_static! {{
    #[allow(missing_docs)]
    pub static ref WDF_FUNCTION_TABLE: &'static [crate::WDFFUNC] = {{
        // SAFETY: `WdfFunctions` is generated as a mutable static, but is not supposed to be ever mutated by WDF.
        let wdf_function_table = unsafe {{ crate::WdfFunctions }};
{WDF_FUNCTION_COUNT_DECLARATION_PLACEHOLDER}

        // SAFETY: This is safe because:
        //         1. `WdfFunctions` is valid for reads for `{NUM_WDF_FUNCTIONS_PLACEHOLDER}` * `core::mem::size_of::<WDFFUNC>()`
        //            bytes, and is guaranteed to be aligned and it must be properly aligned.
        //         2. `WdfFunctions` points to `{NUM_WDF_FUNCTIONS_PLACEHOLDER}` consecutive properly initialized values of
        //            type `WDFFUNC`.
        //         3. WDF does not mutate the memory referenced by the returned slice for for its entire `'static' lifetime.
        //         4. The total size, `{NUM_WDF_FUNCTIONS_PLACEHOLDER}` * `core::mem::size_of::<WDFFUNC>()`, of the slice must be no
        //            larger than `isize::MAX`. This is proven by the below `debug_assert!`.
        unsafe {{
            debug_assert!(isize::try_from(wdf_function_count * core::mem::size_of::<crate::WDFFUNC>()).is_ok());
            core::slice::from_raw_parts(wdf_function_table, wdf_function_count)
        }}
    }};
}}"#
    );
    static ref CALL_UNSAFE_WDF_BINDING_TEMPLATE: String = format!(
        r#"
/// A procedural macro that allows WDF functions to be called by name.
///
/// This function parses the name of the WDF function, finds it function
/// pointer from the WDF function table, and then calls it with the
/// arguments passed to it
///
/// # Safety
/// Function arguments must abide by any rules outlined in the WDF
/// documentation. This macro does not perform any validation of the
/// arguments passed to it., beyond type validation.
///
/// # Examples
///
/// ```rust, no_run
/// use wdk_sys::*;
/// 
/// pub unsafe extern "system" fn driver_entry(
///     driver: &mut DRIVER_OBJECT,
///     registry_path: PCUNICODE_STRING,
/// ) -> NTSTATUS {{
/// 
///     let mut driver_config = WDF_DRIVER_CONFIG {{
///         Size: core::mem::size_of::<WDF_DRIVER_CONFIG>() as ULONG,
///         ..WDF_DRIVER_CONFIG::default()
///     }};
///     let driver_handle_output = WDF_NO_HANDLE as *mut WDFDRIVER;
///
///     unsafe {{
///         call_unsafe_wdf_function_binding!(
///             WdfDriverCreate,
///             driver as PDRIVER_OBJECT,
///             registry_path,
///             WDF_NO_OBJECT_ATTRIBUTES,
///             &mut driver_config,
///             driver_handle_output,
///         )
///     }}
/// }}
/// ```
#[macro_export]
macro_rules! call_unsafe_wdf_function_binding {{
    ( $($tt:tt)* ) => {{
        $crate::__proc_macros::call_unsafe_wdf_function_binding! (
            r"{OUT_DIR_PLACEHOLDER}",
            $($tt)*
        )
    }}
}}"#
    );
    static ref TEST_STUBS_TEMPLATE: String = format!(
        r"
use crate::WDFFUNC;

/// Stubbed version of the symbol that [`WdfFunctions`] links to so that test targets will compile
#[no_mangle]
pub static mut {WDFFUNCTIONS_SYMBOL_NAME_PLACEHOLDER}: *const WDFFUNC = core::ptr::null();
<<<<<<< HEAD
"#
    );
    static ref HID_INPUT_HEADER_CONTENTS_TEMPLATE: String = format!(
        r#"
{HID_BASE_HEADER_INCLUDES_PLACEHOLDER}

#if defined(_KERNEL_MODE)
{HID_KERNEL_MODE_HEADER_INCLUDES_PLACEHOLDER}
#endif // defined(_KERNEL_MODE)
"#
=======
",
>>>>>>> 10a8e374
    );
}

type GenerateFn = fn(&Path, &Config) -> Result<(), ConfigError>;

const BINDGEN_FILE_GENERATORS_TUPLES: &[(&str, GenerateFn)] = &[
    ("constants.rs", generate_constants),
    ("types.rs", generate_types),
    ("base.rs", generate_base),
    ("wdf.rs", generate_wdf),
    // ("hid.rs", generate_hid),
];

fn initialize_tracing() -> Result<(), ParseError> {
    let tracing_filter = EnvFilter::default()
        // Show up to INFO level by default
        .add_directive(LevelFilter::INFO.into())
        // Silence various warnings originating from bindgen that are not currently actionable
        // FIXME: this currently sets the minimum log level to error for the listed modules. It
        // should actually be turning off logging (level=off) for specific warnings in these
        // modules, but a bug in the tracing crate's filtering is preventing this from working as expected. See https://github.com/tokio-rs/tracing/issues/2843.
        .add_directive("bindgen::codegen::helpers[{message}]=error".parse()?)
        .add_directive("bindgen::codegen::struct_layout[{message}]=error".parse()?)
        .add_directive("bindgen::ir::comp[{message}]=error".parse()?)
        .add_directive("bindgen::ir::context[{message}]=error".parse()?)
        .add_directive("bindgen::ir::ty[{message}]=error".parse()?)
        .add_directive("bindgen::ir::var[{message}]=error".parse()?);

    // Allow overriding tracing behaviour via `EnvFilter::DEFAULT_ENV` env var
    let tracing_filter =
        if let Ok(filter_directives_from_env_var) = env::var(EnvFilter::DEFAULT_ENV) {
            // Append each directive from the env var to the filter
            filter_directives_from_env_var.split(',').fold(
                tracing_filter,
                |tracing_filter, filter_directive| {
                    match filter_directive.parse() {
                        Ok(parsed_filter_directive) => {
                            tracing_filter.add_directive(parsed_filter_directive)
                        }
                        Err(parsing_error) => {
                            // Must use eprintln!() here as tracing is not yet initialized
                            eprintln!(
                                "Skipping filter directive, {}, which failed to be parsed from {} \
                                 obtained from {} with the following error: {}",
                                filter_directive,
                                filter_directives_from_env_var,
                                EnvFilter::DEFAULT_ENV,
                                parsing_error
                            );
                            tracing_filter
                        }
                    }
                },
            )
        } else {
            tracing_filter
        };

    tracing_subscriber::fmt()
        .pretty()
        .with_env_filter(tracing_filter)
        .with_span_events(tracing_subscriber::fmt::format::FmtSpan::CLOSE)
        .init();

    Ok(())
}

fn generate_constants(out_path: &Path, config: &Config) -> Result<(), ConfigError> {
    info!("Generating bindings to WDK: constants.rs");

    Ok(bindgen::Builder::wdk_default(config)?
        .header_contents("base", BASE_INPUT_HEADER_FILE_CONTENTS)
        .header_contents("wdf", WDF_INPUT_HEADER_CONTENTS)
        .with_codegen_config(CodegenConfig::VARS)
        .generate()
        .expect("Bindings should succeed to generate")
        .write_to_file(out_path.join("constants.rs"))?)
}

fn generate_types(out_path: &Path, config: &Config) -> Result<(), ConfigError> {
    info!("Generating bindings to WDK: types.rs");

    Ok(bindgen::Builder::wdk_default(config)?
        .header_contents("base", BASE_INPUT_HEADER_FILE_CONTENTS)
        .header_contents("wdf", WDF_INPUT_HEADER_CONTENTS)
        .with_codegen_config(CodegenConfig::TYPES)
        .generate()
        .expect("Bindings should succeed to generate")
        .write_to_file(out_path.join("types.rs"))?)
}

fn generate_base(out_path: &Path, config: &Config) -> Result<(), ConfigError> {
    let outfile_name = match &config.driver_config {
        DriverConfig::Wdm | DriverConfig::Kmdf(_) => "ntddk.rs",
        DriverConfig::Umdf(_) => "windows.rs",
    };
    info!("Generating bindings to WDK: {outfile_name}.rs");

    Ok(bindgen::Builder::wdk_default(config)?
        .header_contents("base", BASE_INPUT_HEADER_FILE_CONTENTS)
        .header_contents("wdf", WDF_INPUT_HEADER_CONTENTS)
        .with_codegen_config((CodegenConfig::TYPES | CodegenConfig::VARS).complement())
        .generate()
        .expect("Bindings should succeed to generate")
        .write_to_file(out_path.join(outfile_name))?)
}

// fn generate_hid(out_path: &Path, config: &Config) -> Result<(), ConfigError>
// {     let mut builder = bindgen::Builder::wdk_default(config)?
//         .with_codegen_config((CodegenConfig::TYPES |
// CodegenConfig::VARS).complement());

//     // Only allowlist files in the hid-specific files declared in hid-input.h
// to     // avoid duplicate definitions
//     for header_file in HID_BASE_HEADERS
//         .iter()
//         .chain(HID_KERNEL_MODE_HEADERS.iter())
//     {
//         builder = builder.allowlist_file(format!(".*{header_file}.*"));
//     }

//     Ok(builder
//         .generate()
//         .expect("Bindings should succeed to generate")
//         .write_to_file(out_path.join("hid.rs"))?)
// }

fn generate_wdf(out_path: &Path, config: &Config) -> Result<(), ConfigError> {
    if let DriverConfig::Kmdf(_) | DriverConfig::Umdf(_) = &config.driver_config {
        info!("Generating bindings to WDK: wdf.rs");

        // As of NI WDK, this may generate an empty file due to no non-type and non-var
        // items in the wdf headers(i.e. functions are all inlined). This step is
        // intentionally left here in case older/newer WDKs have non-inlined functions
        // or new WDKs may introduce non-inlined functions.
        Ok(bindgen::Builder::wdk_default(config)?
            .header_contents("base", BASE_INPUT_HEADER_FILE_CONTENTS)
            .header_contents("wdf", WDF_INPUT_HEADER_CONTENTS)
            .with_codegen_config((CodegenConfig::TYPES | CodegenConfig::VARS).complement())
            // Only generate for files that are prefixed with (case-insensitive) wdf (ie.
            // /some/path/WdfSomeHeader.h), to prevent duplication of code in ntddk.rs
            .allowlist_file("(?i).*wdf.*")
            .generate()
            .expect("Bindings should succeed to generate")
            .write_to_file(out_path.join("wdf.rs"))?)
    } else {
        info!(
            "Skipping wdf.rs generation since driver_config is {:#?}",
            config.driver_config
        );
        Ok(())
    }
}

/// Generates a `wdf_function_table.rs` file in `OUT_DIR` which contains the
/// definition of `WDF_FUNCTION_TABLE`. This is required to be generated here
/// since the size of the table is derived from either a global symbol
/// (`WDF_FUNCTION_COUNT`) that newer WDF versions expose, or an enum that older
/// versions use.
fn generate_wdf_function_table(out_path: &Path, config: &Config) -> std::io::Result<()> {
    const MINIMUM_MINOR_VERSION_TO_GENERATE_WDF_FUNCTION_COUNT: u8 = 25;

    let generated_file_path = out_path.join("wdf_function_table.rs");
    let mut generated_file = std::fs::File::create(generated_file_path)?;

    let is_wdf_function_count_generated = match *config {
        Config {
            driver_config:
                DriverConfig::Kmdf(KmdfConfig {
                    kmdf_version_major,
                    target_kmdf_version_minor,
                    ..
                }),
            ..
        } => {
            kmdf_version_major >= 1
                && target_kmdf_version_minor >= MINIMUM_MINOR_VERSION_TO_GENERATE_WDF_FUNCTION_COUNT
        }

        Config {
            driver_config:
                DriverConfig::Umdf(UmdfConfig {
                    umdf_version_major,
                    target_umdf_version_minor,
                    ..
                }),
            ..
        } => {
            umdf_version_major >= 2
                && target_umdf_version_minor >= MINIMUM_MINOR_VERSION_TO_GENERATE_WDF_FUNCTION_COUNT
        }

        _ => {
            unreachable!(
                "generate_wdf_function_table is only called with WDF driver configurations"
            )
        }
    };

    let wdf_function_table_code_snippet = if is_wdf_function_count_generated {
        WDF_FUNCTION_TABLE_TEMPLATE
            .replace(NUM_WDF_FUNCTIONS_PLACEHOLDER, "crate::WdfFunctionCount")
            .replace(
                WDF_FUNCTION_COUNT_DECLARATION_PLACEHOLDER,
                WDF_FUNCTION_COUNT_DECLARATION_EXTERNAL_SYMBOL,
            )
    } else {
        WDF_FUNCTION_TABLE_TEMPLATE
            .replace(
                NUM_WDF_FUNCTIONS_PLACEHOLDER,
                "crate::_WDFFUNCENUM::WdfFunctionTableNumEntries",
            )
            .replace(
                WDF_FUNCTION_COUNT_DECLARATION_PLACEHOLDER,
                WDF_FUNCTION_COUNT_DECLARATION_TABLE_INDEX,
            )
    };

    generated_file.write_all(wdf_function_table_code_snippet.as_bytes())?;
    Ok(())
}

/// Generates a `macros.rs` file in `OUT_DIR` which contains a
/// `call_unsafe_wdf_function_binding!` macro that redirects to the
/// `wdk_macros::call_unsafe_wdf_function_binding` `proc_macro` . This is
/// required in order to add an additional argument with the path to the file
/// containing generated types. There is currently no other way to pass
/// `OUT_DIR` of `wdk-sys` to the `proc_macro`.
fn generate_call_unsafe_wdf_function_binding_macro(out_path: &Path) -> std::io::Result<()> {
    let generated_file_path = out_path.join("call_unsafe_wdf_function_binding.rs");
    let mut generated_file = std::fs::File::create(generated_file_path)?;
    generated_file.write_all(
        CALL_UNSAFE_WDF_BINDING_TEMPLATE
            .replace(
                OUT_DIR_PLACEHOLDER,
                out_path.join("types.rs").to_str().expect(
                    "path to file with generated type information should successfully convert to \
                     a str",
                ),
            )
            .as_bytes(),
    )?;
    Ok(())
}

/// Generates a `test_stubs.rs` file in `OUT_DIR` which contains stubs required
/// for tests to compile. This should only generate the stubs whose names are
/// dependent on the WDK configuration, and would otherwise be impossible to
/// just include in `src/test_stubs.rs` directly.
fn generate_test_stubs(out_path: &Path, config: &Config) -> std::io::Result<()> {
    let stubs_file_path = out_path.join("test_stubs.rs");
    let mut stubs_file = std::fs::File::create(stubs_file_path)?;
    stubs_file.write_all(
        TEST_STUBS_TEMPLATE
            .replace(
                WDFFUNCTIONS_SYMBOL_NAME_PLACEHOLDER,
                &config.compute_wdffunctions_symbol_name().expect(
                    "KMDF and UMDF configs should always have a computable WdfFunctions symbol \
                     name",
                ),
            )
            .as_bytes(),
    )?;
    Ok(())
}

fn main() -> anyhow::Result<()> {
    initialize_tracing()?;

    configure_wdk_library_build_and_then(|config| {
        let out_path = PathBuf::from(
            env::var("OUT_DIR").expect("OUT_DIR should be exist in Cargo build environment"),
        );

        thread::scope(|thread_scope| {
            let mut thread_join_handles = Vec::new();

            info_span!("bindgen generation").in_scope(|| {
                let out_path = &out_path;
                let config = &config;

                for (file_name, generate_function) in BINDGEN_FILE_GENERATORS_TUPLES {
                    let current_span = Span::current();

                    thread_join_handles.push(
                        thread::Builder::new()
                            .name(format!("bindgen {file_name} generator"))
                            .spawn_scoped(thread_scope, move || {
                                // Parent span must be manually set since spans do not persist across thread boundaries: https://github.com/tokio-rs/tracing/issues/1391
                                info_span!(parent: current_span, "worker thread", generated_file_name = file_name).in_scope(|| generate_function(out_path, config))
                            })
                            .expect("Scoped Thread should spawn successfully"),
                    );
                }
            });

            if let DriverConfig::Kmdf(_) | DriverConfig::Umdf(_) = config.driver_config {
                let current_span = Span::current();
                // Compile a c library to expose symbols that are not exposed because of
                // __declspec(selectany)
                thread_join_handles.push(
                    thread::Builder::new()
                        .name("wdf.c cc compilation".to_string())
                        .spawn_scoped(thread_scope, || {
                            // Parent span must be manually set since spans do not persist across thread boundaries: https://github.com/tokio-rs/tracing/issues/1391
                            info_span!(parent: current_span, "cc").in_scope(|| {
                                info!("Compiling wdf.c");

                                // Write all included headers into wdf.c
                                let wdf_c_file_path = out_path.join("wdf.c");
                                let mut wdf_c_file = File::create_new(&wdf_c_file_path)?;
                                wdf_c_file.write_all(BASE_INPUT_HEADER_FILE_CONTENTS.as_bytes())?;
                                wdf_c_file.write_all(WDF_INPUT_HEADER_CONTENTS.as_bytes())?;

                                let mut cc_builder = cc::Build::new();
                                for (key, value) in config.get_preprocessor_definitions_iter() {
                                    cc_builder.define(&key, value.as_deref());
                                }

                                cc_builder
                                    .includes(config.get_include_paths()?)
                                    .file(wdf_c_file_path)
                                    .compile("wdf");
                                Ok::<(), ConfigError>(())
                            })
                        })
                        .expect("Scoped Thread should spawn successfully"),
                );

                info_span!("wdf_function_table.rs generation").in_scope(|| {
                    generate_wdf_function_table(&out_path, &config)?;
                    Ok::<(), std::io::Error>(())
                })?;

                info_span!("call_unsafe_wdf_function_binding.rs generation").in_scope(|| {
                    generate_call_unsafe_wdf_function_binding_macro(&out_path)?;
                    Ok::<(), std::io::Error>(())
                })?;

                info_span!("test_stubs.rs generation").in_scope(|| {
                    generate_test_stubs(&out_path, &config)?;
                    Ok::<(), std::io::Error>(())
                })?;
            }

            for join_handle in thread_join_handles {
                let thread_name = join_handle.thread().name().unwrap_or("UNNAMED").to_string();
                join_handle
                    .join()
                    .expect("Thread should complete without panicking")
                    .with_context(|| {
                        format!(r#""{thread_name}" thread failed to exit successfully"#)
                    })?;
            }
            Ok::<(), anyhow::Error>(())
        })?;

        Ok::<(), anyhow::Error>(())
    })?;

    Ok(())
}<|MERGE_RESOLUTION|>--- conflicted
+++ resolved
@@ -224,20 +224,16 @@
 /// Stubbed version of the symbol that [`WdfFunctions`] links to so that test targets will compile
 #[no_mangle]
 pub static mut {WDFFUNCTIONS_SYMBOL_NAME_PLACEHOLDER}: *const WDFFUNC = core::ptr::null();
-<<<<<<< HEAD
-"#
+"
     );
     static ref HID_INPUT_HEADER_CONTENTS_TEMPLATE: String = format!(
-        r#"
+        r"
 {HID_BASE_HEADER_INCLUDES_PLACEHOLDER}
 
 #if defined(_KERNEL_MODE)
 {HID_KERNEL_MODE_HEADER_INCLUDES_PLACEHOLDER}
 #endif // defined(_KERNEL_MODE)
-"#
-=======
-",
->>>>>>> 10a8e374
+"
     );
 }
 
