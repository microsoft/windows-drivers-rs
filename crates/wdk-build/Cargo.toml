[package]
edition.workspace = true
name = "wdk-build"
version = "0.3.0"
description = "A library to configure a Cargo build script for binding generation and downstream linking of the WDK (Windows Driver Kit)"
repository.workspace = true
readme.workspace = true
license.workspace = true
keywords = ["wdk", "windows", "build-dependencies"]
categories = ["development-tools::build-utils", "development-tools::ffi"]

[build-dependencies]
rustversion.workspace = true

[dependencies]
anyhow.workspace = true
bindgen.workspace = true
camino.workspace = true
cargo_metadata.workspace = true
cfg-if.workspace = true
clap = { workspace = true, features = ["derive"] }
clap-cargo.workspace = true
<<<<<<< HEAD
grep.workspace = true
lazy_static.workspace = true
=======
>>>>>>> 86969280
paste.workspace = true
rustversion.workspace = true
serde = { workspace = true, features = ["derive"] }
serde_json.workspace = true
thiserror.workspace = true
tracing.workspace = true
walkdir.workspace = true
windows = { workspace = true, features = [
  "Win32_Foundation",
  "Win32_System_Registry",
] }

[dev-dependencies]
windows = { workspace = true, features = ["Win32_UI_Shell"] }

[lints.rust.unexpected_cfgs]
level = "warn"
check-cfg = ["cfg(wdk_build_unstable)", "cfg(skip_umdf_static_crt_check)"]

# Cannot inherit workspace lints since overriding them is not supported yet: https://github.com/rust-lang/cargo/issues/13157
# [lints]
# workspace = true
# 
# Differences from the workspace lints have comments explaining why they are different

[lints.rust]
missing_docs = "warn"
unsafe_op_in_unsafe_fn = "forbid"

[lints.clippy]
# Lint Groups
all = "deny"
pedantic = "warn"
nursery = "warn"
cargo = "warn"
# Individual Lints
# multiple_unsafe_ops_per_block = "forbid"
multiple_unsafe_ops_per_block = "deny" # This is lowered to deny since clap generates allow(clippy::restriction) in its Parser and Args derive macros
# undocumented_unsafe_blocks = "forbid"
undocumented_unsafe_blocks = "deny" # This is lowered to deny since clap generates allow(clippy::restriction) in its Parser and Args derive macros
# unnecessary_safety_doc = "forbid"
unnecessary_safety_doc = "deny" # This is lowered to deny since clap generates allow(clippy::restriction) in its Parser and Args derive macros

[lints.rustdoc]
bare_urls = "warn"
broken_intra_doc_links = "warn"
invalid_codeblock_attributes = "warn"
invalid_html_tags = "warn"
invalid_rust_codeblocks = "warn"
missing_crate_level_docs = "warn"
private_intra_doc_links = "warn"
redundant_explicit_links = "warn"
unescaped_backticks = "warn"<|MERGE_RESOLUTION|>--- conflicted
+++ resolved
@@ -20,11 +20,7 @@
 cfg-if.workspace = true
 clap = { workspace = true, features = ["derive"] }
 clap-cargo.workspace = true
-<<<<<<< HEAD
 grep.workspace = true
-lazy_static.workspace = true
-=======
->>>>>>> 86969280
 paste.workspace = true
 rustversion.workspace = true
 serde = { workspace = true, features = ["derive"] }
