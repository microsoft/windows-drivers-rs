--- conflicted
+++ resolved
@@ -631,62 +631,7 @@
     ///
     /// Panics if the invoked from outside a Cargo build environment
     pub fn configure_library_build(&self) -> Result<(), ConfigError> {
-<<<<<<< HEAD
         self.emit_cfg_settings();
-=======
-        let library_paths = self.get_library_paths()?;
-
-        // Emit linker search paths
-        for path in library_paths {
-            println!("cargo::rustc-link-search={}", path.display());
-        }
-
-        match &self.driver_config {
-            DriverConfig::WDM() => {
-                // Emit WDM-specific libraries to link to
-                println!("cargo::rustc-link-lib=BufferOverflowFastFailK");
-                println!("cargo::rustc-link-lib=ntoskrnl");
-                println!("cargo::rustc-link-lib=hal");
-                println!("cargo::rustc-link-lib=wmilib");
-            }
-            DriverConfig::KMDF(_) => {
-                // Emit KMDF-specific libraries to link to
-                println!("cargo::rustc-link-lib=BufferOverflowFastFailK");
-                println!("cargo::rustc-link-lib=ntoskrnl");
-                println!("cargo::rustc-link-lib=hal");
-                println!("cargo::rustc-link-lib=wmilib");
-                println!("cargo::rustc-link-lib=WdfLdr");
-                println!("cargo::rustc-link-lib=WdfDriverEntry");
-            }
-            DriverConfig::UMDF(umdf_config) => {
-                // Emit UMDF-specific libraries to link to
-                match env::var("PROFILE")
-                    .expect(
-                        "Cargo should have set a valid PROFILE environment variable at build time",
-                    )
-                    .as_str()
-                {
-                    "release" => {
-                        println!("cargo::rustc-link-lib=ucrt");
-                    }
-                    "debug" => {
-                        println!("cargo::rustc-link-lib=ucrtd");
-                    }
-                    _ => {
-                        unreachable!(r#"Cargo should always set a value of "release" or "debug""#);
-                    }
-                }
-
-                if umdf_config.umdf_version_major >= 2 {
-                    println!("cargo::rustc-link-lib=WdfDriverStubUm");
-                    println!("cargo::rustc-link-lib=ntdll");
-                }
-
-                println!("cargo::rustc-link-lib=mincore");
-            }
-        }
-
->>>>>>> a6e8af98
         Ok(())
     }
 
@@ -721,7 +666,6 @@
     ///
     /// Panics if the invoked from outside a Cargo build environment
     pub fn configure_binary_build(&self) -> Result<(), ConfigError> {
-<<<<<<< HEAD
         if !Self::is_crt_static_linked() {
             return Err(ConfigError::StaticCRTNotEnabled);
         }
@@ -732,27 +676,6 @@
         for path in library_paths {
             println!("cargo::rustc-link-search={}", path.display());
         }
-=======
-        self.configure_library_build()?;
-
-        // Linker arguments derived from Microsoft.Link.Common.props in Ni(22H2) WDK
-        println!("cargo::rustc-cdylib-link-arg=/NXCOMPAT");
-        println!("cargo::rustc-cdylib-link-arg=/DYNAMICBASE");
-
-        // Always generate Map file with Exports
-        println!("cargo::rustc-cdylib-link-arg=/MAP");
-        println!("cargo::rustc-cdylib-link-arg=/MAPINFO:EXPORTS");
-
-        // Force Linker Optimizations
-        println!("cargo::rustc-cdylib-link-arg=/OPT:REF,ICF");
-
-        // Enable "Forced Integrity Checking" to prevent non-signed binaries from
-        // loading
-        println!("cargo::rustc-cdylib-link-arg=/INTEGRITYCHECK");
-
-        // Disable Manifest File Generation
-        println!("cargo::rustc-cdylib-link-arg=/MANIFEST:NO");
->>>>>>> a6e8af98
 
         match &self.driver_config {
             DriverConfig::WDM() => {
@@ -848,11 +771,7 @@
             return Err(ExportError::MissingLinksValue(var_error));
         }
         println!(
-<<<<<<< HEAD
-            "cargo::{}={}",
-=======
             "cargo::metadata={}={}",
->>>>>>> a6e8af98
             Self::CARGO_CONFIG_KEY,
             serde_json::to_string(self)?
         );
