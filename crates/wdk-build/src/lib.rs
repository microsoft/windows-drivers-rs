--- conflicted
+++ resolved
@@ -14,11 +14,7 @@
 use std::{
     env,
     fmt,
-<<<<<<< HEAD
-    path::{PathBuf, absolute},
-=======
-    path::{absolute, Path, PathBuf},
->>>>>>> b72440c2
+    path::{Path, PathBuf, absolute},
     str::FromStr,
     sync::LazyLock,
 };
