--- conflicted
+++ resolved
@@ -522,27 +522,24 @@
 
     let wdk_bin_root = get_wdk_bin_root(&wdk_content_root, &sdk_version);
 
-<<<<<<< HEAD
     let host_windows_sdk_ver_bin_path = {
         let path = wdk_bin_root.join(host_arch.as_windows_str());
-        path.canonicalize().map_err(|source| IoError {
+        absolute(&path).map_err(|source| IoError {
             metadata: IoErrorMetadata::SinglePath { path },
             source,
         })
     }?
-    .strip_extended_length_path_prefix()?
     .to_str()
     .expect("WDK bin path should be valid UTF-8")
     .to_string();
 
     let x86_windows_sdk_ver_bin_path = {
         let path = wdk_bin_root.join("x86");
-        path.canonicalize().map_err(|source| IoError {
+        absolute(&path).map_err(|source| IoError {
             metadata: IoErrorMetadata::SinglePath { path },
             source,
         })
     }?
-    .strip_extended_length_path_prefix()?
     .to_str()
     .expect("WDK x86 bin path should be valid UTF-8")
     .to_string();
@@ -552,36 +549,14 @@
             let path = PathBuf::from(sdk_bin_path)
                 .join(&sdk_version)
                 .join(host_arch.as_windows_str());
-            path.canonicalize().map_err(|source| IoError {
+            absolute(&path).map_err(|source| IoError {
                 metadata: IoErrorMetadata::SinglePath { path },
                 source,
             })
         }?
-        .strip_extended_length_path_prefix()?
-=======
-    let host_windows_sdk_ver_bin_path = absolute(wdk_bin_root.join(host_arch.as_windows_str()))?
-        .to_str()
-        .expect("WDK bin path should be valid UTF-8")
-        .to_string();
-
-    let x86_windows_sdk_ver_bin_path = absolute(wdk_bin_root.join("x86"))?
->>>>>>> 1b4ea7a7
         .to_str()
         .expect("WindowsSdkBinPath should be valid UTF-8")
         .to_string();
-<<<<<<< HEAD
-=======
-
-    if let Ok(sdk_bin_path) = env::var("WindowsSdkBinPath") {
-        let sdk_bin_path = absolute(
-            PathBuf::from(sdk_bin_path)
-                .join(&sdk_version)
-                .join(host_arch.as_windows_str()),
-        )?
-        .to_str()
-        .expect("WindowsSdkBinPath should be valid UTF-8")
-        .to_string();
->>>>>>> 1b4ea7a7
         prepend_to_semicolon_delimited_env_var(PATH_ENV_VAR, sdk_bin_path);
     }
 
@@ -591,25 +566,16 @@
     );
 
     let wdk_tool_root = get_wdk_tools_root(&wdk_content_root, sdk_version);
-<<<<<<< HEAD
     let host_windows_sdk_version_tool_path = {
         let path = wdk_tool_root.join(host_arch.as_windows_str());
-        path.canonicalize().map_err(|source| IoError {
+        absolute(&path).map_err(|source| IoError {
             metadata: IoErrorMetadata::SinglePath { path },
             source,
         })
     }?
-    .strip_extended_length_path_prefix()?
     .to_str()
     .expect("WDK tool path should be valid UTF-8")
     .to_string();
-=======
-    let host_windows_sdk_version_tool_path =
-        absolute(wdk_tool_root.join(host_arch.as_windows_str()))?
-            .to_str()
-            .expect("WDK tool path should be valid UTF-8")
-            .to_string();
->>>>>>> 1b4ea7a7
     prepend_to_semicolon_delimited_env_var(PATH_ENV_VAR, host_windows_sdk_version_tool_path);
 
     Ok([PATH_ENV_VAR].map(ToString::to_string))
