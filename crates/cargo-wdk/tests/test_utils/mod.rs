//! Utility methods for tests.
//! Note: The current layout (`tests/test_utils/mod.rs`) is intentional; using a
//! subdirectory prevents Cargo from treating this as an independent integration
//! test crate and instead lets other tests import it as a regular module.

<<<<<<< HEAD
use std::{collections::HashMap, ffi::OsStr};

use fs4::fs_std::FileExt;

/// Sets the `RUSTFLAGS` environment variable to include `+crt-static`.
///
/// # Panics
/// * Panics if `RUSTFLAGS` is not set and setting it fails.
///
/// FIXME: This is needed for tests as "cargo make wdk-pre-commit-hook-flow"
/// somehow seems to mess with `RUSTFLAGS`.
pub fn set_crt_static_flag() {
    if let Ok(rustflags) = std::env::var("RUSTFLAGS") {
        let updated_rust_flags = format!("{rustflags} -C target-feature=+crt-static");
        set_var("RUSTFLAGS", updated_rust_flags);
        println!("RUSTFLAGS set, adding the +crt-static: {rustflags:?}");
    } else {
        set_var("RUSTFLAGS", "-C target-feature=+crt-static");
        println!(
            "No RUSTFLAGS set, setting it to: {:?}",
            std::env::var("RUSTFLAGS").expect("RUSTFLAGS not set")
        );
    }
}

/// Acquires an exclusive lock on a file and executes the provided closure.
/// This is useful for ensuring that only one instance of a test can run at a
/// time.
=======
use std::{
    collections::HashMap,
    env,
    ffi::{CStr, CString, OsStr},
    marker::PhantomData,
    path::Path,
    process::Command,
};

use assert_cmd::cargo::CommandCargoExt;
use windows::{
    Win32::{
        Foundation::{CloseHandle, GetLastError, HANDLE, WAIT_ABANDONED, WAIT_OBJECT_0},
        System::Threading::{CreateMutexA, INFINITE, ReleaseMutex, WaitForSingleObject},
    },
    core::{Error as WinError, PCSTR},
};
/// Acquires a system-wide mutex with the given name and executes
/// the provided closure
>>>>>>> 723a4eb4
///
/// # Panics
/// * Panics if the lock file cannot be created.
/// * Panics if the lock cannot be acquired.
pub fn with_file_lock<F, R>(f: F) -> R
where
    F: FnOnce() -> R,
{
    struct FileLockGuard {
        file: std::fs::File,
    }

    impl Drop for FileLockGuard {
        fn drop(&mut self) {
            if let Err(err) = FileExt::unlock(&self.file) {
                eprintln!("Unable to unlock cargo-wdk-test.lock file: {err}");
            }
        }
    }

    let lock_file = std::fs::File::create("cargo-wdk-test.lock")
        .expect("Unable to create lock file for cargo-wdk tests");
    FileExt::lock_exclusive(&lock_file).expect("Unable to lock cargo-wdk-test.lock file");
    let _guard = FileLockGuard { file: lock_file };
    f()
}

#[allow(
    dead_code,
    reason = "This method is used only in build_command_test.rs; appears unused in other \
              integration test crates when running with --all-targets."
)]
/// Runs function after modifying environment variables, and returns the
/// function's return value.
///
/// The environment is guaranteed to be not modified during the execution
/// of the function, and the environment is reset to its original state
/// after execution of the function, even if the closure panics.
///
/// # Panics
///
/// * Panics if called with duplicate environment variable keys.
/// * If the lock file cannot be created/locked/released.
pub fn with_env<K, V, F, R>(env_vars_key_value_pairs: &[(K, Option<V>)], f: F) -> R
where
    K: AsRef<OsStr> + std::cmp::Eq + std::hash::Hash,
    V: AsRef<OsStr>,
    F: FnOnce() -> R,
{
    with_file_lock(|| {
        let mut original_env_vars = HashMap::new();

        // set requested environment variables
        for (key, value) in env_vars_key_value_pairs {
            if let Ok(original_value) = env::var(key) {
                let insert_result = original_env_vars.insert(key, original_value);
                assert!(
                    insert_result.is_none(),
                    "Duplicate environment variable keys were provided"
                );
            }

            // Remove the env var if value is None
            if let Some(value) = value {
                set_var(key, value);
            } else {
                remove_var(key);
            }
        }

        let result = std::panic::catch_unwind(std::panic::AssertUnwindSafe(f));

        // reset all set environment variables
        for (key, _) in env_vars_key_value_pairs {
            original_env_vars.get(key).map_or_else(
                || {
                    remove_var(key);
                },
                |value| {
                    set_var(key, value);
                },
            );
        }

        match result {
            Ok(value) => value,
            Err(payload) => std::panic::resume_unwind(payload),
        }
    })
}

/// Safely sets an environment variable. Will not compile if crate is not
/// targeted for Windows.
///
/// This function provides a safe wrapper around [`std::env::set_var`] that
/// became unsafe in Rust 2024 edition.
///
/// # Panics
///
/// This function may panic if key is empty, contains an ASCII equals sign '='
/// or the NUL character '\0', or when value contains the NUL character.
#[cfg(target_os = "windows")]
pub fn set_var<K, V>(key: K, value: V)
where
    K: AsRef<OsStr>,
    V: AsRef<OsStr>,
{
    // SAFETY: this function is only conditionally compiled for windows targets, and
    // env::set_var is always safe for windows targets
    unsafe {
        env::set_var(key, value);
    }
}

#[cfg(not(target_os = "windows"))]
pub fn set_var<K, V>(_key: K, _value: V)
where
    K: AsRef<OsStr>,
    V: AsRef<OsStr>,
{
    compile_error!(
        "windows-drivers-rs is designed to be run on a Windows host machine in a WDK environment. \
         Please build using a Windows target."
    );
}

/// Safely removes an environment variable. Will not compile if crate is not
/// targeted for Windows.
///
/// This function provides a safe wrapper around [`std::env::remove_var`] that
/// became unsafe in Rust 2024 edition.
///
/// # Panics
///
/// This function may panic if key is empty, contains an ASCII equals sign '='
/// or the NUL character '\0', or when value contains the NUL character.
#[allow(dead_code)]
#[cfg(target_os = "windows")]
pub fn remove_var<K>(key: K)
where
    K: AsRef<OsStr>,
{
    // SAFETY: this function is only conditionally compiled for windows targets, and
    // env::remove_var is always safe for windows targets
    unsafe {
        env::remove_var(key);
    }
}

#[allow(dead_code)]
#[cfg(not(target_os = "windows"))]
pub fn remove_var<K>(_key: K)
where
    K: AsRef<OsStr>,
{
    compile_error!(
        "windows-drivers-rs is designed to be run on a Windows host machine in a WDK environment. \
         Please build using a Windows target."
    );
<<<<<<< HEAD
=======
}

/// An RAII wrapper over a Win API named mutex
pub struct NamedMutex {
    handle: HANDLE,
    // `ReleaseMutex` requires that it is called
    // only by threads that own the mutex handle.
    // Being `!Send` ensures that's always the case.
    _not_send: PhantomData<*const ()>,
}

impl NamedMutex {
    /// Acquires named mutex
    pub fn acquire(name: &CStr) -> Result<Self, WinError> {
        fn get_last_error() -> WinError {
            // SAFETY: We have to just assume this function is safe to call
            // because the windows crate has no documentation for it and
            // the MSDN documentation does not specify any preconditions
            // for calling it
            unsafe { GetLastError().into() }
        }

        // SAFETY: The name ptr is valid because it comes from a CStr
        let handle = unsafe { CreateMutexA(None, false, PCSTR(name.as_ptr().cast()))? };
        if handle.is_invalid() {
            return Err(get_last_error());
        }

        // SAFETY: The handle is valid since it was created right above
        match unsafe { WaitForSingleObject(handle, INFINITE) } {
            res if res == WAIT_OBJECT_0 || res == WAIT_ABANDONED => Ok(Self {
                handle,
                _not_send: PhantomData,
            }),
            _ => {
                // SAFETY: The handle is valid since it was created right above
                unsafe { CloseHandle(handle)? };
                Err(get_last_error())
            }
        }
    }
}

impl Drop for NamedMutex {
    fn drop(&mut self) {
        // SAFETY: the handle is guaranteed to be valid
        // because this type itself created it and it
        // was never exposed outside. Also the requirement
        // that the calling thread must own the handle
        // is upheld because this type is `!Send`
        let _ = unsafe { ReleaseMutex(self.handle) };

        // SAFETY: the handle is valid as explained above.
        let _ = unsafe { CloseHandle(self.handle) };
    }
}

/// Creates an [`std::process::Command`] object representing
/// a cargo-wdk command invocation for tests.
///
/// It automatically locates the cargo-wdk binary and makes
/// sure its environment variables are set correctly e.g.
/// by removing those that might interfere with its operation.
///
/// # Arguments
///
/// * `cmd_name` - Name of the cargo-wdk command. Can be only "new" or "build"
/// * `cmd_args` - Optional args for the command
/// * `curr_working_dir` - Optional current working directory for the command
pub fn create_cargo_wdk_cmd<P: AsRef<Path>>(
    cmd_name: &str,
    cmd_args: Option<&[&str]>,
    curr_working_dir: Option<P>,
) -> Command {
    assert!(
        cmd_name == "build" || cmd_name == "new",
        "Only 'build' and 'new' commands are supported"
    );

    let mut cmd = Command::cargo_bin("cargo-wdk").expect("unable to find cargo-wdk binary");

    let mut args = vec![cmd_name];
    if let Some(cmd_args) = cmd_args {
        args.extend(cmd_args);
    }
    cmd.args(args);

    if let Some(curr_working_dir) = curr_working_dir {
        cmd.current_dir(curr_working_dir);
    }

    sanitize_env_vars(&mut cmd);

    if cmd_name == "build" {
        // RUSTFLAGS is relevant only for cargo wdk build
        cmd.env("RUSTFLAGS", "-C target-feature=+crt-static");
    }

    cmd
}

/// Makes sure the given command is free of environment
/// variables typically set by cargo.
///
/// This is useful when both the command and its parent
/// process is a cargo invocation. In such situations
/// the parent might set cargo-related environment
/// variables that might affect the child.
///
/// This function wipes the slate clean and ensures
/// the child runs in a clean environment.
///
/// In particular, this function removes:
/// - All env vars starting with "CARGO" or "RUST"
/// - Entries added to the "PATH" variable by cargo
fn sanitize_env_vars(cmd: &mut Command) {
    const PATH_VAR: &str = "PATH";

    // Remove all vars added by cargo
    let vars_to_remove = env::vars().filter_map(|(var, _)| {
        let var_upper = var.to_uppercase();
        if var_upper.starts_with("CARGO") || var_upper.starts_with("RUST") {
            Some(var)
        } else {
            None
        }
    });

    for var in vars_to_remove {
        cmd.env_remove(var);
    }

    // Remove paths in the PATH variable that were
    // added by cargo
    let path_value = env::var(PATH_VAR).expect("PATH env var not found");
    let paths = env::split_paths(&path_value);

    let paths_to_keep = paths.filter(|path| {
        // Paths we are looking to remove are those added by
        // cargo-llvm-cov, which may be used to run tests, and
        // Rust toolchain paths
        !(path.ends_with("target/llvm-cov-target/debug")
            || path.ends_with("target/llvm-cov-target/debug/deps")
            || path.ends_with("target/llvm-cov-target/release")
            || path.ends_with("target/llvm-cov-target/release/deps")
            || path
                .to_string_lossy()
                .replace('\\', "/")
                .contains(".rustup/toolchain"))
    });

    let new_value = env::join_paths(paths_to_keep).expect("unable to join PATH entries");

    cmd.env(PATH_VAR, new_value);
>>>>>>> 723a4eb4
}<|MERGE_RESOLUTION|>--- conflicted
+++ resolved
@@ -3,36 +3,6 @@
 //! subdirectory prevents Cargo from treating this as an independent integration
 //! test crate and instead lets other tests import it as a regular module.
 
-<<<<<<< HEAD
-use std::{collections::HashMap, ffi::OsStr};
-
-use fs4::fs_std::FileExt;
-
-/// Sets the `RUSTFLAGS` environment variable to include `+crt-static`.
-///
-/// # Panics
-/// * Panics if `RUSTFLAGS` is not set and setting it fails.
-///
-/// FIXME: This is needed for tests as "cargo make wdk-pre-commit-hook-flow"
-/// somehow seems to mess with `RUSTFLAGS`.
-pub fn set_crt_static_flag() {
-    if let Ok(rustflags) = std::env::var("RUSTFLAGS") {
-        let updated_rust_flags = format!("{rustflags} -C target-feature=+crt-static");
-        set_var("RUSTFLAGS", updated_rust_flags);
-        println!("RUSTFLAGS set, adding the +crt-static: {rustflags:?}");
-    } else {
-        set_var("RUSTFLAGS", "-C target-feature=+crt-static");
-        println!(
-            "No RUSTFLAGS set, setting it to: {:?}",
-            std::env::var("RUSTFLAGS").expect("RUSTFLAGS not set")
-        );
-    }
-}
-
-/// Acquires an exclusive lock on a file and executes the provided closure.
-/// This is useful for ensuring that only one instance of a test can run at a
-/// time.
-=======
 use std::{
     collections::HashMap,
     env,
@@ -52,31 +22,19 @@
 };
 /// Acquires a system-wide mutex with the given name and executes
 /// the provided closure
->>>>>>> 723a4eb4
 ///
 /// # Panics
-/// * Panics if the lock file cannot be created.
-/// * Panics if the lock cannot be acquired.
-pub fn with_file_lock<F, R>(f: F) -> R
+/// * Panics if the provided name is not a valid C string.
+pub fn with_mutex<F, R>(mutex_name: &str, f: F) -> R
 where
     F: FnOnce() -> R,
 {
-    struct FileLockGuard {
-        file: std::fs::File,
-    }
-
-    impl Drop for FileLockGuard {
-        fn drop(&mut self) {
-            if let Err(err) = FileExt::unlock(&self.file) {
-                eprintln!("Unable to unlock cargo-wdk-test.lock file: {err}");
-            }
-        }
-    }
-
-    let lock_file = std::fs::File::create("cargo-wdk-test.lock")
-        .expect("Unable to create lock file for cargo-wdk tests");
-    FileExt::lock_exclusive(&lock_file).expect("Unable to lock cargo-wdk-test.lock file");
-    let _guard = FileLockGuard { file: lock_file };
+    // Append an arbitrary suffix to minimize the chance of
+    // collisions with something else on the machine
+    let mutex_name = format!("{mutex_name}_104da4527a7");
+    let mutex_name = CString::new(mutex_name).expect("mutex_name is not a valid C string");
+    let _mutex = NamedMutex::acquire(&mutex_name).expect("failed to acquire mutex");
+
     f()
 }
 
@@ -90,7 +48,9 @@
 ///
 /// The environment is guaranteed to be not modified during the execution
 /// of the function, and the environment is reset to its original state
-/// after execution of the function, even if the closure panics.
+/// after execution of the function. No testing asserts should be called in
+/// the function, since a failing test will poison the mutex, and cause all
+/// remaining tests to fail.
 ///
 /// # Panics
 ///
@@ -102,7 +62,7 @@
     V: AsRef<OsStr>,
     F: FnOnce() -> R,
 {
-    with_file_lock(|| {
+    with_mutex("env", || {
         let mut original_env_vars = HashMap::new();
 
         // set requested environment variables
@@ -123,7 +83,7 @@
             }
         }
 
-        let result = std::panic::catch_unwind(std::panic::AssertUnwindSafe(f));
+        let result = f();
 
         // reset all set environment variables
         for (key, _) in env_vars_key_value_pairs {
@@ -137,10 +97,7 @@
             );
         }
 
-        match result {
-            Ok(value) => value,
-            Err(payload) => std::panic::resume_unwind(payload),
-        }
+        result
     })
 }
 
@@ -212,8 +169,6 @@
         "windows-drivers-rs is designed to be run on a Windows host machine in a WDK environment. \
          Please build using a Windows target."
     );
-<<<<<<< HEAD
-=======
 }
 
 /// An RAII wrapper over a Win API named mutex
@@ -287,6 +242,7 @@
     cmd_name: &str,
     cmd_args: Option<&[&str]>,
     curr_working_dir: Option<P>,
+    env_vars: Option<&[(&str, Option<&str>)]>,
 ) -> Command {
     assert!(
         cmd_name == "build" || cmd_name == "new",
@@ -306,6 +262,16 @@
     }
 
     sanitize_env_vars(&mut cmd);
+
+    if let Some(env_vars) = env_vars {
+        for (key, value) in env_vars {
+            if let Some(value) = value {
+                cmd.env(key, value);
+            } else {
+                cmd.env_remove(key);
+            }
+        }
+    }
 
     if cmd_name == "build" {
         // RUSTFLAGS is relevant only for cargo wdk build
@@ -368,5 +334,4 @@
     let new_value = env::join_paths(paths_to_keep).expect("unable to join PATH entries");
 
     cmd.env(PATH_VAR, new_value);
->>>>>>> 723a4eb4
 }