//! System level tests for cargo wdk build flow
mod test_utils;
use std::{
    fs,
    path::{Path, PathBuf},
    process::Command,
};

use assert_cmd::prelude::*;
use sha2::{Digest, Sha256};
<<<<<<< HEAD
use test_utils::{set_crt_static_flag, with_env, with_file_lock};
=======
use test_utils::{create_cargo_wdk_cmd, with_env, with_mutex};
>>>>>>> 723a4eb4

const STAMPINF_VERSION_ENV_VAR: &str = "STAMPINF_VERSION";
const X86_64_TARGET_TRIPLE_NAME: &str = "x86_64-pc-windows-msvc";
const AARCH64_TARGET_TRIPLE_NAME: &str = "aarch64-pc-windows-msvc";

#[test]
fn mixed_package_kmdf_workspace_builds_successfully() {
    let stdout = with_file_lock(|| {
        run_cargo_clean("tests/mixed-package-kmdf-workspace");
        run_build_cmd("tests/mixed-package-kmdf-workspace", None)
    });

    assert!(stdout.contains("Building package driver"));
    assert!(stdout.contains("Building package non_driver_crate"));
    verify_driver_package_files(
        "tests/mixed-package-kmdf-workspace",
        "driver",
        "sys",
        None,
        None,
        None,
    );
}

#[test]
fn kmdf_driver_builds_successfully() {
    // Setup for executables
    wdk_build::cargo_make::setup_path().expect("failed to set up paths for executables");
    let driver = "kmdf-driver";
    let driver_path = format!("tests/{driver}");
    // Create a self signed certificate in store if not already present
    let output = Command::new("certmgr.exe")
        .args(["-s", "WDRTestCertStore"])
        .output()
        .expect("failed to check for certificates in store");

    assert!(output.status.success());
    let stdout = String::from_utf8_lossy(&output.stdout);

    if !stdout.contains("WDRLocalTestCert") {
        let args = [
            "-r",
            "-pe",
            "-a",
            "SHA256",
            "-eku",
            "1.3.6.1.5.5.7.3.3",
            "-ss",
            "WDRTestCertStore",
            "-n",
            "CN=WDRLocalTestCert",
        ];

        let output = Command::new("makecert").args(args).output().unwrap();
        assert!(output.status.success());
    }

    with_file_lock(|| {
        clean_build_and_verify_driver_project("kmdf", &driver_path, driver, None, None, None, None);
    });
}

#[test]
fn umdf_driver_builds_successfully() {
    let driver = "umdf-driver";
    let driver_path = format!("tests/{driver}");
    with_file_lock(|| {
        clean_build_and_verify_driver_project("umdf", &driver_path, driver, None, None, None, None);
    });
}

#[test]
fn wdm_driver_builds_successfully() {
    let driver = "wdm-driver";
    let driver_path = format!("tests/{driver}");
    with_file_lock(|| {
        clean_build_and_verify_driver_project("wdm", &driver_path, driver, None, None, None, None);
    });
}

#[test]
fn wdm_driver_builds_successfully_with_given_version() {
    let driver = "wdm-driver";
    let driver_path = format!("tests/{driver}");
    with_env(&[(STAMPINF_VERSION_ENV_VAR, Some("5.1.0"))], || {
        clean_build_and_verify_driver_project(
            "wdm",
            &driver_path,
            driver,
            Some("5.1.0.0"),
            None,
            None,
            None,
        );
    });
}

#[test]
fn emulated_workspace_builds_successfully() {
    let emulated_workspace_path = "tests/emulated-workspace";
    let umdf_driver_workspace_path = format!("{emulated_workspace_path}/umdf-driver-workspace");
    with_file_lock(|| {
        run_cargo_clean(&umdf_driver_workspace_path);
        run_cargo_clean(&format!("{emulated_workspace_path}/rust-project"));
        let stdout = run_build_cmd(emulated_workspace_path, None);
        assert!(stdout.contains("Building package driver_1"));
        assert!(stdout.contains("Building package driver_2"));
        assert!(stdout.contains("Build completed successfully"));
        verify_driver_package_files(
            &umdf_driver_workspace_path,
            "driver_1",
            "dll",
            None,
            None,
            None,
        );
        verify_driver_package_files(
            &umdf_driver_workspace_path,
            "driver_2",
            "dll",
            None,
            None,
            None,
        );
    });
}

#[test]
fn kmdf_driver_with_target_arch_cli_option_builds_successfully() {
    let driver = "kmdf-driver";
    let driver_path = format!("tests/{driver}");
    let target_arch = "ARM64";
    if let Ok(nuget_package_root) = std::env::var("NugetPackagesRoot") {
        let wdk_content_root = get_nuget_wdk_content_root(target_arch, &nuget_package_root);
        with_env(&[("WDKContentRoot", Some(wdk_content_root))], || {
            clean_build_and_verify_driver_project(
                "kmdf",
                &driver_path,
                driver,
                None,
                Some(target_arch),
                None,
                Some(target_arch),
            );
        });
    } else {
        with_file_lock(|| {
            clean_build_and_verify_driver_project(
                "kmdf",
                &driver_path,
                driver,
                None,
                Some(target_arch),
                None,
                Some(target_arch),
            );
        });
    }
}

// `config.toml` with `build.target` = "x86_64-pc-windows-msvc"
#[test]
fn kmdf_driver_with_target_override_via_config_toml() {
    let driver = "kmdf-driver-with-target-override";
    let driver_path = format!("tests/{driver}");
    let target_arch = "x64";
    if let Ok(nuget_package_root) = std::env::var("NugetPackagesRoot") {
        let wdk_content_root = get_nuget_wdk_content_root(target_arch, &nuget_package_root);
        with_env(&[("WDKContentRoot", Some(wdk_content_root))], || {
            clean_build_and_verify_driver_project(
                "kmdf",
                &driver_path,
                driver,
                None,
                None,
                None,
                Some(target_arch),
            );
        });
    } else {
        with_file_lock(|| {
            clean_build_and_verify_driver_project(
                "kmdf",
                &driver_path,
                driver,
                None,
                None,
                None,
                Some(target_arch),
            );
        });
    }
}

#[test]
fn kmdf_driver_with_target_override_env_wins() {
    let driver = "kmdf-driver-with-target-override";
    let driver_path = format!("tests/{driver}");
    let target_arch = "ARM64";
    if let Ok(nuget_package_root) = std::env::var("NugetPackagesRoot") {
        let wdk_content_root = get_nuget_wdk_content_root(target_arch, &nuget_package_root);
        with_env(
            &[
                ("CARGO_BUILD_TARGET", Some(AARCH64_TARGET_TRIPLE_NAME)),
                ("WDKContentRoot", Some(&wdk_content_root)),
            ],
            || {
                clean_build_and_verify_driver_project(
                    "kmdf",
                    &driver_path,
                    driver,
                    None,
                    None,
                    None,
                    Some(target_arch),
                );
            },
        );
    } else {
        with_env(
            &[("CARGO_BUILD_TARGET", Some(AARCH64_TARGET_TRIPLE_NAME))],
            || {
                clean_build_and_verify_driver_project(
                    "kmdf",
                    &driver_path,
                    driver,
                    None,
                    None,
                    None,
                    Some(target_arch),
                );
            },
        );
    }
}

#[test]
fn kmdf_driver_with_target_override_cli_wins() {
    let driver = "kmdf-driver-with-target-override";
    let driver_path = format!("tests/{driver}");
    let target_arch = "ARM64";
    if let Ok(nuget_package_root) = std::env::var("NugetPackagesRoot") {
        let wdk_content_root = get_nuget_wdk_content_root(target_arch, &nuget_package_root);
        with_env(
            &[
                ("CARGO_BUILD_TARGET", Some(X86_64_TARGET_TRIPLE_NAME)),
                ("WDKContentRoot", Some(&wdk_content_root)),
            ],
            || {
                clean_build_and_verify_driver_project(
                    "kmdf",
                    &driver_path,
                    driver,
                    None,
                    Some(target_arch),
                    None,
                    Some(target_arch),
                );
            },
        );
    } else {
        with_env(
            &[("CARGO_BUILD_TARGET", Some(AARCH64_TARGET_TRIPLE_NAME))],
            || {
                clean_build_and_verify_driver_project(
                    "kmdf",
                    &driver_path,
                    driver,
                    None,
                    Some(target_arch),
                    None,
                    Some(target_arch),
                );
            },
        );
    }
}

#[test]
fn umdf_driver_with_target_arch_and_release_profile() {
    let driver_path = "tests/umdf-driver";
    let target_arch = "ARM64";
    let profile = "release";
    if let Ok(nuget_package_root) = std::env::var("NugetPackagesRoot") {
        let wdk_content_root = get_nuget_wdk_content_root(target_arch, &nuget_package_root);
        with_env(&[("WDKContentRoot", Some(&wdk_content_root))], || {
            clean_build_and_verify_driver_project(
                "umdf",
                driver_path,
                "umdf-driver",
                None,
                Some(target_arch),
                Some(profile),
                Some(target_arch),
            );
        });
    } else {
        with_file_lock(|| {
            clean_build_and_verify_driver_project(
                "umdf",
                driver_path,
                "umdf-driver",
                None,
                Some(target_arch),
                Some(profile),
                Some(target_arch),
            );
        });
    }
}

fn clean_build_and_verify_driver_project(
    driver_type: &str,
    driver_path: &str,
    driver_name: &str,
    driver_version: Option<&str>,
    input_target_arch: Option<&str>,
    profile: Option<&str>,
    target_arch_for_verification: Option<&str>,
) {
    run_cargo_clean(driver_path);

    let mut args = vec![];
    if let Some(target_arch) = input_target_arch {
        args.push("--target-arch");
        args.push(target_arch);
    }
    let mut final_profile = None;
    if let Some(profile) = profile {
        final_profile = Some(profile);
        args.push("--profile");
        args.push(profile);
    }
    let stdout = run_build_cmd(driver_path, Some(args));

    assert!(stdout.contains(&format!("Building package {driver_name}")));
    assert!(stdout.contains(&format!("Finished building {driver_name}")));

    let driver_binary_extension = match driver_type {
        "kmdf" | "wdm" => "sys",
        "umdf" => "dll",
        _ => panic!("Unsupported driver type: {driver_type}"),
    };

    let target_triple = target_arch_for_verification.and_then(to_target_triple);

    verify_driver_package_files(
        driver_path,
        driver_name,
        driver_binary_extension,
        driver_version,
        target_triple,
        final_profile,
    );
}

fn to_target_triple(target_arch: &str) -> Option<&'static str> {
    match target_arch.to_ascii_lowercase().as_str() {
        "x64" | "amd64" => Some(X86_64_TARGET_TRIPLE_NAME),
        "arm64" | "aarch64" => Some(AARCH64_TARGET_TRIPLE_NAME),
        _ => None,
    }
}

fn run_cargo_clean(driver_path: &str) {
    let mut cmd = Command::new("cargo");
    cmd.args(["clean"]).current_dir(driver_path);
    cmd.assert().success();
}

<<<<<<< HEAD
fn run_build_cmd(driver_path: &str, additional_args: Option<Vec<&str>>) -> String {
    set_crt_static_flag();
    let mut cmd = Command::cargo_bin("cargo-wdk").expect("unable to find cargo-wdk binary");
    let mut args = vec!["build"];
    if let Some(additional_args) = additional_args {
        args.extend(additional_args);
    }
    cmd.args(args).current_dir(driver_path);
=======
fn run_build_cmd(driver_path: &str) -> String {
    // assert command output
    let mut cmd = create_cargo_wdk_cmd("build", None, Some(driver_path));
>>>>>>> 723a4eb4
    let cmd_assertion = cmd.assert().success();
    let output = cmd_assertion.get_output();
    String::from_utf8_lossy(&output.stdout).to_string()
}

fn verify_driver_package_files(
    driver_or_workspace_path: &str,
    driver_name: &str,
    driver_binary_extension: &str,
    driver_version: Option<&str>,
    target_triple: Option<&str>,
    profile: Option<&str>,
) {
    let driver_name = driver_name.replace('-', "_");
    let profile = profile.unwrap_or("debug");
    let target_folder_path = target_triple.map_or_else(
        || format!("{driver_or_workspace_path}/target/{profile}"),
        |target_triple| format!("{driver_or_workspace_path}/target/{target_triple}/{profile}"),
    );
    let package_path = PathBuf::from(&target_folder_path)
        .join(format!("{driver_name}_package"))
        .to_string_lossy()
        .to_string();

    // Verify files exist in package folder
    assert_dir_exists(&package_path);

    for ext in ["cat", "inf", "map", "pdb", driver_binary_extension] {
        assert_file_exists(&format!("{package_path}/{driver_name}.{ext}"));
    }

    assert_file_exists(&format!("{package_path}/WDRLocalTestCert.cer"));

    // Verify hashes of files copied from debug to package folder
    assert_file_hash(
        &format!("{package_path}/{driver_name}.map"),
        &format!("{target_folder_path}/deps/{driver_name}.map"),
    );

    assert_file_hash(
        &format!("{package_path}/{driver_name}.pdb"),
        &format!("{target_folder_path}/{driver_name}.pdb"),
    );

    assert_file_hash(
        &format!("{package_path}/WDRLocalTestCert.cer"),
        &format!("{target_folder_path}/WDRLocalTestCert.cer"),
    );

    assert_driver_ver(&package_path, &driver_name, driver_version);
}

fn assert_dir_exists(path: &str) {
    let path = PathBuf::from(path);
    assert!(path.exists(), "Expected {} to exist", path.display());
    assert!(
        path.is_dir(),
        "Expected {} to be a directory",
        path.display()
    );
}

fn assert_file_exists(path: &str) {
    let path = PathBuf::from(path);
    assert!(path.exists(), "Expected {} to exist", path.display());
    assert!(path.is_file(), "Expected {} to be a file", path.display());
}

fn assert_file_hash(path1: &str, path2: &str) {
    assert_file_exists(path1);
    assert_file_exists(path2);

    assert_eq!(
        digest_file(PathBuf::from(path1)),
        digest_file(PathBuf::from(path2)),
        "Hash mismatch between {path1} and {path2}"
    );
}

fn assert_driver_ver(package_path: &str, driver_name: &str, driver_version: Option<&str>) {
    // Read the INF file as raw bytes and produce a best-effort UTF-8 string.
    let file_content =
        fs::read(format!("{package_path}/{driver_name}.inf")).expect("Unable to read inf file");
    let file_content = if file_content.starts_with(&[0xFF, 0xFE]) {
        // Handle UTF-16 LE (BOM 0xFF 0xFE).
        let file_content = file_content
            .chunks(2)
            .map(|pair| u16::from_le_bytes([pair[0], pair[1]]))
            .collect::<Vec<u16>>();
        String::from_utf16_lossy(&file_content)
    } else {
        // Otherwise, treat the content as UTF-8; our test setups do not include
        // UTF16-BE encoded .inx files.
        String::from_utf8_lossy(&file_content).to_string()
    };

    // Example: DriverVer = 09/13/2023,1.0.0.0
    let driver_version_regex =
        driver_version.map_or_else(|| r"\d+\.\d+\.\d+\.\d+".to_string(), regex::escape);
    let re = regex::Regex::new(&format!(
        r"^DriverVer\s+=\s+\d+/\d+/\d+,{driver_version_regex}$"
    ))
    .unwrap();

    let line = file_content
        .lines()
        .find(|line| line.starts_with("DriverVer"))
        .expect("DriverVer line not found in inf file");
    assert!(re.captures(line).is_some());
}

// Helper to hash a file
fn digest_file<P: AsRef<Path>>(path: P) -> String {
    let file_contents = fs::read(&path)
        .unwrap_or_else(|_| panic!("Failed to read file. Path: {}", path.as_ref().display()));
    let result = Sha256::digest(&file_contents);
    format!("{result:x}")
}

// Constructs the path to the WDK content root for a given architecture from
// NuGet packages. Use this function when cross-compiling with a NuGet-based
// WDK, to locate the correct content root for the specified architecture and
// WDK version.
fn get_nuget_wdk_content_root(arch: &str, nuget_packages_root: &str) -> String {
    let full_version_number = std::env::var("FullVersionNumber")
        .expect("FullVersionNumber must be set when using NuGet source");
    let target_wdk_package = format!("Microsoft.Windows.WDK.{arch}.{full_version_number}");

    let wdk_package_dir = fs::read_dir(Path::new(nuget_packages_root))
        .unwrap_or_else(|err| {
            panic!("Failed to read NuGet package root '{nuget_packages_root}': {err}")
        })
        .filter_map(Result::ok)
        .map(|entry| entry.path())
        .find(|path| {
            path.is_dir()
                && path
                    .file_name()
                    .is_some_and(|name| name.to_string_lossy().to_string().eq(&target_wdk_package))
        })
        .unwrap_or_else(|| {
            panic!(
                "Unable to locate WDK package for target architecture {arch} under \
                 '{nuget_packages_root}'"
            )
        });

    let wdk_content_root_path = wdk_package_dir.join("c");
    assert!(
        wdk_content_root_path.is_dir(),
        "Expected WDK content root '{}' to exist",
        wdk_content_root_path.display()
    );
    wdk_content_root_path.to_string_lossy().into_owned()
}<|MERGE_RESOLUTION|>--- conflicted
+++ resolved
@@ -4,15 +4,13 @@
     fs,
     path::{Path, PathBuf},
     process::Command,
+    thread,
+    time::Duration,
 };
 
 use assert_cmd::prelude::*;
 use sha2::{Digest, Sha256};
-<<<<<<< HEAD
-use test_utils::{set_crt_static_flag, with_env, with_file_lock};
-=======
-use test_utils::{create_cargo_wdk_cmd, with_env, with_mutex};
->>>>>>> 723a4eb4
+use test_utils::{create_cargo_wdk_cmd, with_mutex};
 
 const STAMPINF_VERSION_ENV_VAR: &str = "STAMPINF_VERSION";
 const X86_64_TARGET_TRIPLE_NAME: &str = "x86_64-pc-windows-msvc";
@@ -20,17 +18,13 @@
 
 #[test]
 fn mixed_package_kmdf_workspace_builds_successfully() {
-    let stdout = with_file_lock(|| {
-        run_cargo_clean("tests/mixed-package-kmdf-workspace");
-        run_build_cmd("tests/mixed-package-kmdf-workspace", None)
-    });
-
-    assert!(stdout.contains("Building package driver"));
-    assert!(stdout.contains("Building package non_driver_crate"));
-    verify_driver_package_files(
-        "tests/mixed-package-kmdf-workspace",
+    let workspace_path = "tests/mixed-package-kmdf-workspace";
+    clean_build_and_verify_project(
+        workspace_path,
+        "kmdf",
         "driver",
-        "sys",
+        None,
+        None,
         None,
         None,
         None,
@@ -70,54 +64,48 @@
         assert!(output.status.success());
     }
 
-    with_file_lock(|| {
-        clean_build_and_verify_driver_project("kmdf", &driver_path, driver, None, None, None, None);
-    });
+    clean_build_and_verify_project(&driver_path, "kmdf", driver, None, None, None, None, None);
 }
 
 #[test]
 fn umdf_driver_builds_successfully() {
     let driver = "umdf-driver";
     let driver_path = format!("tests/{driver}");
-    with_file_lock(|| {
-        clean_build_and_verify_driver_project("umdf", &driver_path, driver, None, None, None, None);
-    });
+    clean_build_and_verify_project(&driver_path, "umdf", driver, None, None, None, None, None);
 }
 
 #[test]
 fn wdm_driver_builds_successfully() {
     let driver = "wdm-driver";
     let driver_path = format!("tests/{driver}");
-    with_file_lock(|| {
-        clean_build_and_verify_driver_project("wdm", &driver_path, driver, None, None, None, None);
-    });
+    clean_build_and_verify_project(&driver_path, "wdm", driver, None, None, None, None, None);
 }
 
 #[test]
 fn wdm_driver_builds_successfully_with_given_version() {
     let driver = "wdm-driver";
     let driver_path = format!("tests/{driver}");
-    with_env(&[(STAMPINF_VERSION_ENV_VAR, Some("5.1.0"))], || {
-        clean_build_and_verify_driver_project(
-            "wdm",
-            &driver_path,
-            driver,
-            Some("5.1.0.0"),
-            None,
-            None,
-            None,
-        );
-    });
+    let env = [(STAMPINF_VERSION_ENV_VAR, Some("5.1.0"))];
+    clean_build_and_verify_project(
+        &driver_path,
+        "wdm",
+        driver,
+        Some("5.1.0.0"),
+        None,
+        None,
+        Some(&env),
+        None,
+    );
 }
 
 #[test]
 fn emulated_workspace_builds_successfully() {
     let emulated_workspace_path = "tests/emulated-workspace";
     let umdf_driver_workspace_path = format!("{emulated_workspace_path}/umdf-driver-workspace");
-    with_file_lock(|| {
+    with_mutex(emulated_workspace_path, || {
         run_cargo_clean(&umdf_driver_workspace_path);
         run_cargo_clean(&format!("{emulated_workspace_path}/rust-project"));
-        let stdout = run_build_cmd(emulated_workspace_path, None);
+        let stdout = run_build_cmd(emulated_workspace_path, None, None);
         assert!(stdout.contains("Building package driver_1"));
         assert!(stdout.contains("Building package driver_2"));
         assert!(stdout.contains("Build completed successfully"));
@@ -147,29 +135,28 @@
     let target_arch = "ARM64";
     if let Ok(nuget_package_root) = std::env::var("NugetPackagesRoot") {
         let wdk_content_root = get_nuget_wdk_content_root(target_arch, &nuget_package_root);
-        with_env(&[("WDKContentRoot", Some(wdk_content_root))], || {
-            clean_build_and_verify_driver_project(
-                "kmdf",
-                &driver_path,
-                driver,
-                None,
-                Some(target_arch),
-                None,
-                Some(target_arch),
-            );
-        });
+        let env = [("WDKContentRoot", Some(wdk_content_root.as_str()))];
+        clean_build_and_verify_project(
+            &driver_path,
+            "kmdf",
+            driver,
+            None,
+            Some(target_arch),
+            None,
+            Some(&env),
+            Some(target_arch),
+        );
     } else {
-        with_file_lock(|| {
-            clean_build_and_verify_driver_project(
-                "kmdf",
-                &driver_path,
-                driver,
-                None,
-                Some(target_arch),
-                None,
-                Some(target_arch),
-            );
-        });
+        clean_build_and_verify_project(
+            &driver_path,
+            "kmdf",
+            driver,
+            None,
+            Some(target_arch),
+            None,
+            None,
+            Some(target_arch),
+        );
     }
 }
 
@@ -181,29 +168,28 @@
     let target_arch = "x64";
     if let Ok(nuget_package_root) = std::env::var("NugetPackagesRoot") {
         let wdk_content_root = get_nuget_wdk_content_root(target_arch, &nuget_package_root);
-        with_env(&[("WDKContentRoot", Some(wdk_content_root))], || {
-            clean_build_and_verify_driver_project(
-                "kmdf",
-                &driver_path,
-                driver,
-                None,
-                None,
-                None,
-                Some(target_arch),
-            );
-        });
+        let env = [("WDKContentRoot", Some(wdk_content_root.as_str()))];
+        clean_build_and_verify_project(
+            &driver_path,
+            "kmdf",
+            driver,
+            None,
+            None,
+            None,
+            Some(&env),
+            Some(target_arch),
+        );
     } else {
-        with_file_lock(|| {
-            clean_build_and_verify_driver_project(
-                "kmdf",
-                &driver_path,
-                driver,
-                None,
-                None,
-                None,
-                Some(target_arch),
-            );
-        });
+        clean_build_and_verify_project(
+            &driver_path,
+            "kmdf",
+            driver,
+            None,
+            None,
+            None,
+            None,
+            Some(target_arch),
+        );
     }
 }
 
@@ -214,37 +200,31 @@
     let target_arch = "ARM64";
     if let Ok(nuget_package_root) = std::env::var("NugetPackagesRoot") {
         let wdk_content_root = get_nuget_wdk_content_root(target_arch, &nuget_package_root);
-        with_env(
-            &[
-                ("CARGO_BUILD_TARGET", Some(AARCH64_TARGET_TRIPLE_NAME)),
-                ("WDKContentRoot", Some(&wdk_content_root)),
-            ],
-            || {
-                clean_build_and_verify_driver_project(
-                    "kmdf",
-                    &driver_path,
-                    driver,
-                    None,
-                    None,
-                    None,
-                    Some(target_arch),
-                );
-            },
+        let env = [
+            ("CARGO_BUILD_TARGET", Some(AARCH64_TARGET_TRIPLE_NAME)),
+            ("WDKContentRoot", Some(wdk_content_root.as_str())),
+        ];
+        clean_build_and_verify_project(
+            &driver_path,
+            "kmdf",
+            driver,
+            None,
+            None,
+            None,
+            Some(&env),
+            Some(target_arch),
         );
     } else {
-        with_env(
-            &[("CARGO_BUILD_TARGET", Some(AARCH64_TARGET_TRIPLE_NAME))],
-            || {
-                clean_build_and_verify_driver_project(
-                    "kmdf",
-                    &driver_path,
-                    driver,
-                    None,
-                    None,
-                    None,
-                    Some(target_arch),
-                );
-            },
+        let env = [("CARGO_BUILD_TARGET", Some(AARCH64_TARGET_TRIPLE_NAME))];
+        clean_build_and_verify_project(
+            &driver_path,
+            "kmdf",
+            driver,
+            None,
+            None,
+            None,
+            Some(&env),
+            Some(target_arch),
         );
     }
 }
@@ -256,37 +236,31 @@
     let target_arch = "ARM64";
     if let Ok(nuget_package_root) = std::env::var("NugetPackagesRoot") {
         let wdk_content_root = get_nuget_wdk_content_root(target_arch, &nuget_package_root);
-        with_env(
-            &[
-                ("CARGO_BUILD_TARGET", Some(X86_64_TARGET_TRIPLE_NAME)),
-                ("WDKContentRoot", Some(&wdk_content_root)),
-            ],
-            || {
-                clean_build_and_verify_driver_project(
-                    "kmdf",
-                    &driver_path,
-                    driver,
-                    None,
-                    Some(target_arch),
-                    None,
-                    Some(target_arch),
-                );
-            },
+        let env = [
+            ("CARGO_BUILD_TARGET", Some(X86_64_TARGET_TRIPLE_NAME)),
+            ("WDKContentRoot", Some(wdk_content_root.as_str())),
+        ];
+        clean_build_and_verify_project(
+            &driver_path,
+            "kmdf",
+            driver,
+            None,
+            Some(target_arch),
+            None,
+            Some(&env),
+            Some(target_arch),
         );
     } else {
-        with_env(
-            &[("CARGO_BUILD_TARGET", Some(AARCH64_TARGET_TRIPLE_NAME))],
-            || {
-                clean_build_and_verify_driver_project(
-                    "kmdf",
-                    &driver_path,
-                    driver,
-                    None,
-                    Some(target_arch),
-                    None,
-                    Some(target_arch),
-                );
-            },
+        let env = [("CARGO_BUILD_TARGET", Some(AARCH64_TARGET_TRIPLE_NAME))];
+        clean_build_and_verify_project(
+            &driver_path,
+            "kmdf",
+            driver,
+            None,
+            Some(target_arch),
+            None,
+            Some(&env),
+            Some(target_arch),
         );
     }
 }
@@ -298,75 +272,82 @@
     let profile = "release";
     if let Ok(nuget_package_root) = std::env::var("NugetPackagesRoot") {
         let wdk_content_root = get_nuget_wdk_content_root(target_arch, &nuget_package_root);
-        with_env(&[("WDKContentRoot", Some(&wdk_content_root))], || {
-            clean_build_and_verify_driver_project(
-                "umdf",
-                driver_path,
-                "umdf-driver",
-                None,
-                Some(target_arch),
-                Some(profile),
-                Some(target_arch),
-            );
-        });
+        let env = [("WDKContentRoot", Some(wdk_content_root.as_str()))];
+        clean_build_and_verify_project(
+            driver_path,
+            "umdf",
+            "umdf-driver",
+            None,
+            Some(target_arch),
+            Some(profile),
+            Some(&env),
+            Some(target_arch),
+        );
     } else {
-        with_file_lock(|| {
-            clean_build_and_verify_driver_project(
-                "umdf",
-                driver_path,
-                "umdf-driver",
-                None,
-                Some(target_arch),
-                Some(profile),
-                Some(target_arch),
-            );
-        });
-    }
-}
-
-fn clean_build_and_verify_driver_project(
+        clean_build_and_verify_project(
+            driver_path,
+            "umdf",
+            "umdf-driver",
+            None,
+            Some(target_arch),
+            Some(profile),
+            None,
+            Some(target_arch),
+        );
+    }
+}
+
+#[allow(clippy::too_many_arguments)]
+fn clean_build_and_verify_project(
+    project_path: &str,
     driver_type: &str,
-    driver_path: &str,
     driver_name: &str,
     driver_version: Option<&str>,
     input_target_arch: Option<&str>,
     profile: Option<&str>,
+    env_overrides: Option<&[(&str, Option<&str>)]>,
     target_arch_for_verification: Option<&str>,
 ) {
-    run_cargo_clean(driver_path);
-
-    let mut args = vec![];
-    if let Some(target_arch) = input_target_arch {
-        args.push("--target-arch");
-        args.push(target_arch);
-    }
-    let mut final_profile = None;
-    if let Some(profile) = profile {
-        final_profile = Some(profile);
-        args.push("--profile");
-        args.push(profile);
-    }
-    let stdout = run_build_cmd(driver_path, Some(args));
-
-    assert!(stdout.contains(&format!("Building package {driver_name}")));
-    assert!(stdout.contains(&format!("Finished building {driver_name}")));
-
-    let driver_binary_extension = match driver_type {
-        "kmdf" | "wdm" => "sys",
-        "umdf" => "dll",
-        _ => panic!("Unsupported driver type: {driver_type}"),
-    };
-
-    let target_triple = target_arch_for_verification.and_then(to_target_triple);
-
-    verify_driver_package_files(
-        driver_path,
-        driver_name,
-        driver_binary_extension,
-        driver_version,
-        target_triple,
-        final_profile,
-    );
+    let mutex_name = format!("{project_path}-{driver_name}");
+    with_mutex(&mutex_name, || {
+        run_cargo_clean(project_path);
+
+        let mut args: Vec<&str> = Vec::new();
+        if let Some(target_arch) = input_target_arch {
+            args.push("--target-arch");
+            args.push(target_arch);
+        }
+        if let Some(profile) = profile {
+            args.push("--profile");
+            args.push(profile);
+        }
+        let cmd_args = if args.is_empty() {
+            None
+        } else {
+            Some(args.as_slice())
+        };
+        let stdout = run_build_cmd(project_path, cmd_args, env_overrides);
+
+        assert!(stdout.contains(&format!("Building package {driver_name}")));
+        assert!(stdout.contains(&format!("Finished building {driver_name}")));
+
+        let driver_binary_extension = match driver_type {
+            "kmdf" | "wdm" => "sys",
+            "umdf" => "dll",
+            _ => panic!("Unsupported driver type: {driver_type}"),
+        };
+
+        let target_triple = target_arch_for_verification.and_then(to_target_triple);
+
+        verify_driver_package_files(
+            project_path,
+            driver_name,
+            driver_binary_extension,
+            driver_version,
+            target_triple,
+            profile,
+        );
+    });
 }
 
 fn to_target_triple(target_arch: &str) -> Option<&'static str> {
@@ -378,25 +359,42 @@
 }
 
 fn run_cargo_clean(driver_path: &str) {
-    let mut cmd = Command::new("cargo");
-    cmd.args(["clean"]).current_dir(driver_path);
-    cmd.assert().success();
-}
-
-<<<<<<< HEAD
-fn run_build_cmd(driver_path: &str, additional_args: Option<Vec<&str>>) -> String {
-    set_crt_static_flag();
-    let mut cmd = Command::cargo_bin("cargo-wdk").expect("unable to find cargo-wdk binary");
-    let mut args = vec!["build"];
-    if let Some(additional_args) = additional_args {
-        args.extend(additional_args);
-    }
-    cmd.args(args).current_dir(driver_path);
-=======
-fn run_build_cmd(driver_path: &str) -> String {
+    const MAX_ATTEMPTS: u32 = 5;
+    const BASE_DELAY_MS: u64 = 200;
+
+    for attempt in 1..=MAX_ATTEMPTS {
+        let output = Command::new("cargo")
+            .args(["clean"])
+            .current_dir(driver_path)
+            .output()
+            .unwrap_or_else(|err| panic!("Failed to spawn cargo clean in {driver_path}: {err}"));
+
+        if output.status.success() {
+            return;
+        }
+
+        let stderr = String::from_utf8_lossy(&output.stderr);
+        let stdout = String::from_utf8_lossy(&output.stdout);
+        let access_denied = stderr.contains("Access is denied") || stderr.contains("os error 5");
+
+        assert!(
+            access_denied && attempt < MAX_ATTEMPTS,
+            "Failed to run `cargo clean` for {driver_path} (attempt \
+             {attempt}/{MAX_ATTEMPTS}).\nstdout:\n{stdout}\nstderr:\n{stderr}"
+        );
+
+        let delay = Duration::from_millis(BASE_DELAY_MS * u64::from(attempt));
+        thread::sleep(delay);
+    }
+}
+
+fn run_build_cmd(
+    path: &str,
+    args: Option<&[&str]>,
+    env_vars: Option<&[(&str, Option<&str>)]>,
+) -> String {
     // assert command output
-    let mut cmd = create_cargo_wdk_cmd("build", None, Some(driver_path));
->>>>>>> 723a4eb4
+    let mut cmd = create_cargo_wdk_cmd("build", args, Some(path), env_vars);
     let cmd_assertion = cmd.assert().success();
     let output = cmd_assertion.get_output();
     String::from_utf8_lossy(&output.stdout).to_string()
