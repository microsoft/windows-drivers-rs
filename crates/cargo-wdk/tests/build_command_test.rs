//! System level tests for cargo wdk build flow
mod test_utils;
use std::{
    fs,
    path::{Path, PathBuf},
    process::Command,
};

use assert_cmd::prelude::*;
use sha2::{Digest, Sha256};
use test_utils::{set_crt_static_flag, with_env, with_mutex};

const STAMPINF_VERSION_ENV_VAR: &str = "STAMPINF_VERSION";
const X86_64_TARGET_TRIPLE_NAME: &str = "x86_64-pc-windows-msvc";
const AARCH64_TARGET_TRIPLE_NAME: &str = "aarch64-pc-windows-msvc";

#[test]
fn mixed_package_kmdf_workspace_builds_successfully() {
    let stdout = with_mutex("mixed_package_kmdf_workspace", || {
        run_cargo_clean("tests/mixed-package-kmdf-workspace");
        run_build_cmd("tests/mixed-package-kmdf-workspace", None)
    });

    assert!(stdout.contains("Building package driver"));
    assert!(stdout.contains("Building package non_driver_crate"));
    verify_driver_package_files(
        "tests/mixed-package-kmdf-workspace",
        "driver",
        "sys",
        None,
        None,
        None,
    );
}

#[test]
fn kmdf_driver_builds_successfully() {
    // Setup for executables
    wdk_build::cargo_make::setup_path().expect("failed to set up paths for executables");
    let driver = "kmdf-driver";
    let driver_path = format!("tests/{driver}");
    // Create a self signed certificate in store if not already present
    let output = Command::new("certmgr.exe")
        .args(["-s", "WDRTestCertStore"])
        .output()
        .expect("failed to check for certificates in store");

    assert!(output.status.success());
    let stdout = String::from_utf8_lossy(&output.stdout);

    if !stdout.contains("WDRLocalTestCert") {
        let args = [
            "-r",
            "-pe",
            "-a",
            "SHA256",
            "-eku",
            "1.3.6.1.5.5.7.3.3",
            "-ss",
            "WDRTestCertStore",
            "-n",
            "CN=WDRLocalTestCert",
        ];

        let output = Command::new("makecert").args(args).output().unwrap();
        assert!(output.status.success());
    }

<<<<<<< HEAD
    with_file_lock(|| {
        clean_build_and_verify_driver_project("kmdf", &driver_path, driver, None, None, None, None);
    });
=======
    clean_and_build_driver_project("kmdf", None);
>>>>>>> f1cf7f9e
}

#[test]
fn umdf_driver_builds_successfully() {
<<<<<<< HEAD
    let driver = "umdf-driver";
    let driver_path = format!("tests/{driver}");
    with_file_lock(|| {
        clean_build_and_verify_driver_project("umdf", &driver_path, driver, None, None, None, None);
    });
=======
    clean_and_build_driver_project("umdf", None);
>>>>>>> f1cf7f9e
}

#[test]
fn wdm_driver_builds_successfully() {
<<<<<<< HEAD
    let driver = "wdm-driver";
    let driver_path = format!("tests/{driver}");
    with_file_lock(|| {
        clean_build_and_verify_driver_project("wdm", &driver_path, driver, None, None, None, None);
    });
=======
    clean_and_build_driver_project("wdm", None);
>>>>>>> f1cf7f9e
}

#[test]
fn wdm_driver_builds_successfully_with_given_version() {
    let driver = "wdm-driver";
    let driver_path = format!("tests/{driver}");
    with_env(&[(STAMPINF_VERSION_ENV_VAR, Some("5.1.0"))], || {
        clean_build_and_verify_driver_project(
            "wdm",
            &driver_path,
            driver,
            Some("5.1.0.0"),
            None,
            None,
            None,
        );
    });
}

#[test]
fn emulated_workspace_builds_successfully() {
    let emulated_workspace_path = "tests/emulated-workspace";
    let umdf_driver_workspace_path = format!("{emulated_workspace_path}/umdf-driver-workspace");
<<<<<<< HEAD
    with_file_lock(|| {
=======
    let stdout = with_mutex("emulated_workspace", || {
>>>>>>> f1cf7f9e
        run_cargo_clean(&umdf_driver_workspace_path);
        run_cargo_clean(&format!("{emulated_workspace_path}/rust-project"));
        let stdout = run_build_cmd(emulated_workspace_path, None);
        assert!(stdout.contains("Building package driver_1"));
        assert!(stdout.contains("Building package driver_2"));
        assert!(stdout.contains("Build completed successfully"));
        verify_driver_package_files(
            &umdf_driver_workspace_path,
            "driver_1",
            "dll",
            None,
            None,
            None,
        );
        verify_driver_package_files(
            &umdf_driver_workspace_path,
            "driver_2",
            "dll",
            None,
            None,
            None,
        );
    });
}

#[test]
fn kmdf_driver_with_target_arch_cli_option_builds_successfully() {
    let driver = "kmdf-driver";
    let driver_path = format!("tests/{driver}");
    let target_arch = "ARM64";
    if let Ok(nuget_package_root) = std::env::var("NugetPackagesRoot") {
        let wdk_content_root = get_nuget_wdk_content_root(target_arch, &nuget_package_root);
        with_env(&[("WDKContentRoot", Some(wdk_content_root))], || {
            clean_build_and_verify_driver_project(
                "kmdf",
                &driver_path,
                driver,
                None,
                Some(target_arch),
                None,
                Some(target_arch),
            );
        });
    } else {
        with_file_lock(|| {
            clean_build_and_verify_driver_project(
                "kmdf",
                &driver_path,
                driver,
                None,
                Some(target_arch),
                None,
                Some(target_arch),
            );
        });
    }
}

// `config.toml` with `build.target` = "x86_64-pc-windows-msvc"
#[test]
fn kmdf_driver_with_target_override_via_config_toml() {
    let driver = "kmdf-driver-with-target-override";
    let driver_path = format!("tests/{driver}");
    let target_arch = "x64";
    if let Ok(nuget_package_root) = std::env::var("NugetPackagesRoot") {
        let wdk_content_root = get_nuget_wdk_content_root(target_arch, &nuget_package_root);
        with_env(&[("WDKContentRoot", Some(wdk_content_root))], || {
            clean_build_and_verify_driver_project(
                "kmdf",
                &driver_path,
                driver,
                None,
                None,
                None,
                Some(target_arch),
            );
        });
    } else {
        with_file_lock(|| {
            clean_build_and_verify_driver_project(
                "kmdf",
                &driver_path,
                driver,
                None,
                None,
                None,
                Some(target_arch),
            );
        });
    }
}

#[test]
fn kmdf_driver_with_target_override_env_wins() {
    let driver = "kmdf-driver-with-target-override";
    let driver_path = format!("tests/{driver}");
    let target_arch = "ARM64";
    if let Ok(nuget_package_root) = std::env::var("NugetPackagesRoot") {
        let wdk_content_root = get_nuget_wdk_content_root(target_arch, &nuget_package_root);
        with_env(
            &[
                ("CARGO_BUILD_TARGET", Some(AARCH64_TARGET_TRIPLE_NAME)),
                ("WDKContentRoot", Some(&wdk_content_root)),
            ],
            || {
                clean_build_and_verify_driver_project(
                    "kmdf",
                    &driver_path,
                    driver,
                    None,
                    None,
                    None,
                    Some(target_arch),
                );
            },
        );
    } else {
        with_env(
            &[("CARGO_BUILD_TARGET", Some(AARCH64_TARGET_TRIPLE_NAME))],
            || {
                clean_build_and_verify_driver_project(
                    "kmdf",
                    &driver_path,
                    driver,
                    None,
                    None,
                    None,
                    Some(target_arch),
                );
            },
        );
    }
}

#[test]
fn kmdf_driver_with_target_override_cli_wins() {
    let driver = "kmdf-driver-with-target-override";
    let driver_path = format!("tests/{driver}");
    let target_arch = "ARM64";
    if let Ok(nuget_package_root) = std::env::var("NugetPackagesRoot") {
        let wdk_content_root = get_nuget_wdk_content_root(target_arch, &nuget_package_root);
        with_env(
            &[
                ("CARGO_BUILD_TARGET", Some(X86_64_TARGET_TRIPLE_NAME)),
                ("WDKContentRoot", Some(&wdk_content_root)),
            ],
            || {
                clean_build_and_verify_driver_project(
                    "kmdf",
                    &driver_path,
                    driver,
                    None,
                    Some(target_arch),
                    None,
                    Some(target_arch),
                );
            },
        );
    } else {
        with_env(
            &[("CARGO_BUILD_TARGET", Some(AARCH64_TARGET_TRIPLE_NAME))],
            || {
                clean_build_and_verify_driver_project(
                    "kmdf",
                    &driver_path,
                    driver,
                    None,
                    Some(target_arch),
                    None,
                    Some(target_arch),
                );
            },
        );
    }
}

#[test]
fn umdf_driver_with_target_arch_and_release_profile() {
    let driver_path = "tests/umdf-driver";
    let target_arch = "ARM64";
    let profile = "release";
    if let Ok(nuget_package_root) = std::env::var("NugetPackagesRoot") {
        let wdk_content_root = get_nuget_wdk_content_root(target_arch, &nuget_package_root);
        with_env(&[("WDKContentRoot", Some(&wdk_content_root))], || {
            clean_build_and_verify_driver_project(
                "umdf",
                driver_path,
                "umdf-driver",
                None,
                Some(target_arch),
                Some(profile),
                Some(target_arch),
            );
        });
    } else {
        with_file_lock(|| {
            clean_build_and_verify_driver_project(
                "umdf",
                driver_path,
                "umdf-driver",
                None,
                Some(target_arch),
                Some(profile),
                Some(target_arch),
            );
        });
    }
}

fn clean_build_and_verify_driver_project(
    driver_type: &str,
    driver_path: &str,
    driver_name: &str,
    driver_version: Option<&str>,
    input_target_arch: Option<&str>,
    profile: Option<&str>,
    target_arch_for_verification: Option<&str>,
) {
    run_cargo_clean(driver_path);

<<<<<<< HEAD
    let mut args = vec![];
    if let Some(target_arch) = input_target_arch {
        args.push("--target-arch");
        args.push(target_arch);
    }
    let mut final_profile = None;
    if let Some(profile) = profile {
        final_profile = Some(profile);
        args.push("--profile");
        args.push(profile);
    }
    let stdout = run_build_cmd(driver_path, Some(args));

    assert!(stdout.contains(&format!("Building package {driver_name}")));
    assert!(stdout.contains(&format!("Finished building {driver_name}")));
=======
    with_mutex(&driver_path, || {
        run_cargo_clean(&driver_path);
        let stdout = run_build_cmd(&driver_path);

        assert!(stdout.contains(&format!("Building package {driver_name}")));
>>>>>>> f1cf7f9e

        let driver_binary_extension = match driver_type {
            "kmdf" | "wdm" => "sys",
            "umdf" => "dll",
            _ => panic!("Unsupported driver type: {driver_type}"),
        };

<<<<<<< HEAD
    let target_triple = target_arch_for_verification.and_then(to_target_triple);

    verify_driver_package_files(
        driver_path,
        driver_name,
        driver_binary_extension,
        driver_version,
        target_triple,
        final_profile,
    );
=======
        verify_driver_package_files(
            &driver_path,
            &driver_name,
            driver_binary_extension,
            driver_version,
        );
    });
>>>>>>> f1cf7f9e
}

fn to_target_triple(target_arch: &str) -> Option<&'static str> {
    match target_arch.to_ascii_lowercase().as_str() {
        "x64" | "amd64" => Some(X86_64_TARGET_TRIPLE_NAME),
        "arm64" | "aarch64" => Some(AARCH64_TARGET_TRIPLE_NAME),
        _ => None,
    }
}

fn run_cargo_clean(driver_path: &str) {
    let mut cmd = Command::new("cargo");
    cmd.args(["clean"]).current_dir(driver_path);
    cmd.assert().success();
}

fn run_build_cmd(driver_path: &str, additional_args: Option<Vec<&str>>) -> String {
    set_crt_static_flag();
    let mut cmd = Command::cargo_bin("cargo-wdk").expect("unable to find cargo-wdk binary");
    let mut args = vec!["build"];
    if let Some(additional_args) = additional_args {
        args.extend(additional_args);
    }
    cmd.args(args).current_dir(driver_path);
    let cmd_assertion = cmd.assert().success();
    let output = cmd_assertion.get_output();
    String::from_utf8_lossy(&output.stdout).to_string()
}

fn verify_driver_package_files(
    driver_or_workspace_path: &str,
    driver_name: &str,
    driver_binary_extension: &str,
    driver_version: Option<&str>,
    target_triple: Option<&str>,
    profile: Option<&str>,
) {
    let driver_name = driver_name.replace('-', "_");
    let profile = profile.unwrap_or("debug");
    let target_folder_path = target_triple.map_or_else(
        || format!("{driver_or_workspace_path}/target/{profile}"),
        |target_triple| format!("{driver_or_workspace_path}/target/{target_triple}/{profile}"),
    );
    let package_path = PathBuf::from(&target_folder_path)
        .join(format!("{driver_name}_package"))
        .to_string_lossy()
        .to_string();

    // Verify files exist in package folder
    assert_dir_exists(&package_path);

    for ext in ["cat", "inf", "map", "pdb", driver_binary_extension] {
        assert_file_exists(&format!("{package_path}/{driver_name}.{ext}"));
    }

    assert_file_exists(&format!("{package_path}/WDRLocalTestCert.cer"));

    // Verify hashes of files copied from debug to package folder
    assert_file_hash(
        &format!("{package_path}/{driver_name}.map"),
        &format!("{target_folder_path}/deps/{driver_name}.map"),
    );

    assert_file_hash(
        &format!("{package_path}/{driver_name}.pdb"),
        &format!("{target_folder_path}/{driver_name}.pdb"),
    );

    assert_file_hash(
        &format!("{package_path}/WDRLocalTestCert.cer"),
        &format!("{target_folder_path}/WDRLocalTestCert.cer"),
    );

    assert_driver_ver(&package_path, &driver_name, driver_version);
}

fn assert_dir_exists(path: &str) {
    let path = PathBuf::from(path);
    assert!(path.exists(), "Expected {} to exist", path.display());
    assert!(
        path.is_dir(),
        "Expected {} to be a directory",
        path.display()
    );
}

fn assert_file_exists(path: &str) {
    let path = PathBuf::from(path);
    assert!(path.exists(), "Expected {} to exist", path.display());
    assert!(path.is_file(), "Expected {} to be a file", path.display());
}

fn assert_file_hash(path1: &str, path2: &str) {
    assert_file_exists(path1);
    assert_file_exists(path2);

    assert_eq!(
        digest_file(PathBuf::from(path1)),
        digest_file(PathBuf::from(path2)),
        "Hash mismatch between {path1} and {path2}"
    );
}

fn assert_driver_ver(package_path: &str, driver_name: &str, driver_version: Option<&str>) {
    // Read the INF file as raw bytes and produce a best-effort UTF-8 string.
    let file_content =
        fs::read(format!("{package_path}/{driver_name}.inf")).expect("Unable to read inf file");
    let file_content = if file_content.starts_with(&[0xFF, 0xFE]) {
        // Handle UTF-16 LE (BOM 0xFF 0xFE).
        let file_content = file_content
            .chunks(2)
            .map(|pair| u16::from_le_bytes([pair[0], pair[1]]))
            .collect::<Vec<u16>>();
        String::from_utf16_lossy(&file_content)
    } else {
        // Otherwise, treat the content as UTF-8; our test setups do not include
        // UTF16-BE encoded .inx files.
        String::from_utf8_lossy(&file_content).to_string()
    };

    // Example: DriverVer = 09/13/2023,1.0.0.0
    let driver_version_regex =
        driver_version.map_or_else(|| r"\d+\.\d+\.\d+\.\d+".to_string(), regex::escape);
    let re = regex::Regex::new(&format!(
        r"^DriverVer\s+=\s+\d+/\d+/\d+,{driver_version_regex}$"
    ))
    .unwrap();

    let line = file_content
        .lines()
        .find(|line| line.starts_with("DriverVer"))
        .expect("DriverVer line not found in inf file");
    assert!(re.captures(line).is_some());
}

// Helper to hash a file
fn digest_file<P: AsRef<Path>>(path: P) -> String {
    let file_contents = fs::read(&path)
        .unwrap_or_else(|_| panic!("Failed to read file. Path: {}", path.as_ref().display()));
    let result = Sha256::digest(&file_contents);
    format!("{result:x}")
}

// Constructs the path to the WDK content root for a given architecture from
// NuGet packages. Use this function when cross-compiling with a NuGet-based
// WDK, to locate the correct content root for the specified architecture and
// WDK version.
fn get_nuget_wdk_content_root(arch: &str, nuget_packages_root: &str) -> String {
    let full_version_number = std::env::var("FullVersionNumber")
        .expect("FullVersionNumber must be set when using NuGet source");
    let target_wdk_package = format!("Microsoft.Windows.WDK.{arch}.{full_version_number}");

    let wdk_package_dir = fs::read_dir(Path::new(nuget_packages_root))
        .unwrap_or_else(|err| {
            panic!("Failed to read NuGet package root '{nuget_packages_root}': {err}")
        })
        .filter_map(Result::ok)
        .map(|entry| entry.path())
        .find(|path| {
            path.is_dir()
                && path
                    .file_name()
                    .is_some_and(|name| name.to_string_lossy().to_string().eq(&target_wdk_package))
        })
        .unwrap_or_else(|| {
            panic!(
                "Unable to locate WDK package for target architecture {arch} under \
                 '{nuget_packages_root}'"
            )
        });

    let wdk_content_root_path = wdk_package_dir.join("c");
    assert!(
        wdk_content_root_path.is_dir(),
        "Expected WDK content root '{}' to exist",
        wdk_content_root_path.display()
    );
    wdk_content_root_path.to_string_lossy().into_owned()
}<|MERGE_RESOLUTION|>--- conflicted
+++ resolved
@@ -1,9 +1,13 @@
 //! System level tests for cargo wdk build flow
 mod test_utils;
 use std::{
+    collections::HashMap,
     fs,
     path::{Path, PathBuf},
     process::Command,
+    sync::{Condvar, Mutex, OnceLock},
+    thread,
+    time::Duration,
 };
 
 use assert_cmd::prelude::*;
@@ -14,326 +18,444 @@
 const X86_64_TARGET_TRIPLE_NAME: &str = "x86_64-pc-windows-msvc";
 const AARCH64_TARGET_TRIPLE_NAME: &str = "aarch64-pc-windows-msvc";
 
+#[derive(Clone, Copy)]
+enum TestIsolation {
+    Shared,
+    Exclusive,
+}
+
+fn run_test<F, R>(isolation: TestIsolation, f: F) -> R
+where
+    F: FnOnce() -> R,
+{
+    match isolation {
+        TestIsolation::Shared => {
+            let _guard = test_scheduler().acquire_shared();
+            f()
+        }
+        TestIsolation::Exclusive => {
+            let _guard = test_scheduler().acquire_exclusive();
+            f()
+        }
+    }
+}
+
+fn test_scheduler() -> &'static TestScheduler {
+    static SCHEDULER: OnceLock<TestScheduler> = OnceLock::new();
+    SCHEDULER.get_or_init(TestScheduler::new)
+}
+
+struct TestScheduler {
+    state: Mutex<SchedulerState>,
+    cv: Condvar,
+}
+
+impl TestScheduler {
+    const fn new() -> Self {
+        Self {
+            state: Mutex::new(SchedulerState {
+                shared_count: 0,
+                exclusive_active: false,
+            }),
+            cv: Condvar::new(),
+        }
+    }
+
+    fn acquire_shared(&'static self) -> SharedGuard {
+        let mut state = self.state.lock().unwrap();
+        while state.exclusive_active {
+            state = self.cv.wait(state).unwrap();
+        }
+        state.shared_count += 1;
+        drop(state);
+        SharedGuard { scheduler: self }
+    }
+
+    fn acquire_exclusive(&'static self) -> ExclusiveGuard {
+        let mut state = self.state.lock().unwrap();
+        while state.exclusive_active || state.shared_count > 0 {
+            state = self.cv.wait(state).unwrap();
+        }
+        state.exclusive_active = true;
+        drop(state);
+        ExclusiveGuard { scheduler: self }
+    }
+
+    fn release_shared(&self) {
+        let mut state = self.state.lock().unwrap();
+        state.shared_count -= 1;
+        let should_notify = state.shared_count == 0;
+        drop(state);
+        if should_notify {
+            self.cv.notify_all();
+        }
+    }
+
+    fn release_exclusive(&self) {
+        let mut state = self.state.lock().unwrap();
+        state.exclusive_active = false;
+        drop(state);
+        self.cv.notify_all();
+    }
+}
+
+struct SharedGuard {
+    scheduler: &'static TestScheduler,
+}
+
+impl Drop for SharedGuard {
+    fn drop(&mut self) {
+        self.scheduler.release_shared();
+    }
+}
+
+struct ExclusiveGuard {
+    scheduler: &'static TestScheduler,
+}
+
+impl Drop for ExclusiveGuard {
+    fn drop(&mut self) {
+        self.scheduler.release_exclusive();
+    }
+}
+
+struct SchedulerState {
+    shared_count: usize,
+    exclusive_active: bool,
+}
+
 #[test]
 fn mixed_package_kmdf_workspace_builds_successfully() {
-    let stdout = with_mutex("mixed_package_kmdf_workspace", || {
-        run_cargo_clean("tests/mixed-package-kmdf-workspace");
-        run_build_cmd("tests/mixed-package-kmdf-workspace", None)
-    });
-
-    assert!(stdout.contains("Building package driver"));
-    assert!(stdout.contains("Building package non_driver_crate"));
-    verify_driver_package_files(
-        "tests/mixed-package-kmdf-workspace",
-        "driver",
-        "sys",
-        None,
-        None,
-        None,
-    );
+    run_test(TestIsolation::Exclusive, || {
+        let path = "tests/mixed-package-kmdf-workspace";
+        with_mutex(path, || {
+            run_cargo_clean(path);
+            let stdout = run_build_cmd(path, None, None);
+            assert!(stdout.contains("Building package driver"));
+            assert!(stdout.contains("Building package non_driver_crate"));
+            let params = VerificationParams {
+                path,
+                driver_type: "kmdf",
+                driver_name: "driver",
+                driver_version: None,
+                target_triple: None,
+                profile: "debug",
+            };
+            verify_driver_package_files(&params);
+        });
+    });
 }
 
 #[test]
 fn kmdf_driver_builds_successfully() {
-    // Setup for executables
-    wdk_build::cargo_make::setup_path().expect("failed to set up paths for executables");
-    let driver = "kmdf-driver";
-    let driver_path = format!("tests/{driver}");
-    // Create a self signed certificate in store if not already present
-    let output = Command::new("certmgr.exe")
-        .args(["-s", "WDRTestCertStore"])
-        .output()
-        .expect("failed to check for certificates in store");
-
-    assert!(output.status.success());
-    let stdout = String::from_utf8_lossy(&output.stdout);
-
-    if !stdout.contains("WDRLocalTestCert") {
-        let args = [
-            "-r",
-            "-pe",
-            "-a",
-            "SHA256",
-            "-eku",
-            "1.3.6.1.5.5.7.3.3",
-            "-ss",
-            "WDRTestCertStore",
-            "-n",
-            "CN=WDRLocalTestCert",
-        ];
-
-        let output = Command::new("makecert").args(args).output().unwrap();
+    run_test(TestIsolation::Shared, || {
+        // Setup for executables
+        wdk_build::cargo_make::setup_path().expect("failed to set up paths for executables");
+        let driver = "kmdf-driver";
+        let driver_path = format!("tests/{driver}");
+        // Create a self signed certificate in store if not already present
+        let output = Command::new("certmgr.exe")
+            .args(["-s", "WDRTestCertStore"])
+            .output()
+            .expect("failed to check for certificates in store");
+
         assert!(output.status.success());
-    }
-
-<<<<<<< HEAD
-    with_file_lock(|| {
+        let stdout = String::from_utf8_lossy(&output.stdout);
+
+        if !stdout.contains("WDRLocalTestCert") {
+            let args = [
+                "-r",
+                "-pe",
+                "-a",
+                "SHA256",
+                "-eku",
+                "1.3.6.1.5.5.7.3.3",
+                "-ss",
+                "WDRTestCertStore",
+                "-n",
+                "CN=WDRLocalTestCert",
+            ];
+
+            let output = Command::new("makecert").args(args).output().unwrap();
+            assert!(output.status.success());
+        }
+
         clean_build_and_verify_driver_project("kmdf", &driver_path, driver, None, None, None, None);
     });
-=======
-    clean_and_build_driver_project("kmdf", None);
->>>>>>> f1cf7f9e
 }
 
 #[test]
 fn umdf_driver_builds_successfully() {
-<<<<<<< HEAD
-    let driver = "umdf-driver";
-    let driver_path = format!("tests/{driver}");
-    with_file_lock(|| {
+    run_test(TestIsolation::Shared, || {
+        let driver = "umdf-driver";
+        let driver_path = format!("tests/{driver}");
         clean_build_and_verify_driver_project("umdf", &driver_path, driver, None, None, None, None);
     });
-=======
-    clean_and_build_driver_project("umdf", None);
->>>>>>> f1cf7f9e
 }
 
 #[test]
 fn wdm_driver_builds_successfully() {
-<<<<<<< HEAD
-    let driver = "wdm-driver";
-    let driver_path = format!("tests/{driver}");
-    with_file_lock(|| {
+    run_test(TestIsolation::Shared, || {
+        let driver = "wdm-driver";
+        let driver_path = format!("tests/{driver}");
         clean_build_and_verify_driver_project("wdm", &driver_path, driver, None, None, None, None);
     });
-=======
-    clean_and_build_driver_project("wdm", None);
->>>>>>> f1cf7f9e
 }
 
 #[test]
 fn wdm_driver_builds_successfully_with_given_version() {
-    let driver = "wdm-driver";
-    let driver_path = format!("tests/{driver}");
-    with_env(&[(STAMPINF_VERSION_ENV_VAR, Some("5.1.0"))], || {
-        clean_build_and_verify_driver_project(
-            "wdm",
-            &driver_path,
-            driver,
-            Some("5.1.0.0"),
-            None,
-            None,
-            None,
-        );
+    run_test(TestIsolation::Shared, || {
+        let driver = "wdm-driver";
+        let driver_path = format!("tests/{driver}");
+        let env = &[(STAMPINF_VERSION_ENV_VAR, Some("5.1.0"))];
+        with_env(env, || {
+            clean_build_and_verify_driver_project(
+                "wdm",
+                &driver_path,
+                driver,
+                Some("5.1.0.0"),
+                None,
+                Some(env),
+                None,
+            );
+        });
     });
 }
 
 #[test]
 fn emulated_workspace_builds_successfully() {
-    let emulated_workspace_path = "tests/emulated-workspace";
-    let umdf_driver_workspace_path = format!("{emulated_workspace_path}/umdf-driver-workspace");
-<<<<<<< HEAD
-    with_file_lock(|| {
-=======
-    let stdout = with_mutex("emulated_workspace", || {
->>>>>>> f1cf7f9e
-        run_cargo_clean(&umdf_driver_workspace_path);
-        run_cargo_clean(&format!("{emulated_workspace_path}/rust-project"));
-        let stdout = run_build_cmd(emulated_workspace_path, None);
-        assert!(stdout.contains("Building package driver_1"));
-        assert!(stdout.contains("Building package driver_2"));
-        assert!(stdout.contains("Build completed successfully"));
-        verify_driver_package_files(
-            &umdf_driver_workspace_path,
-            "driver_1",
-            "dll",
-            None,
-            None,
-            None,
-        );
-        verify_driver_package_files(
-            &umdf_driver_workspace_path,
-            "driver_2",
-            "dll",
-            None,
-            None,
-            None,
-        );
+    run_test(TestIsolation::Exclusive, || {
+        let emulated_workspace_path = "tests/emulated-workspace";
+        let umdf_driver_workspace_path = format!("{emulated_workspace_path}/umdf-driver-workspace");
+        with_mutex(emulated_workspace_path, || {
+            run_cargo_clean(&umdf_driver_workspace_path);
+            run_cargo_clean(&format!("{emulated_workspace_path}/rust-project"));
+            let stdout = run_build_cmd(emulated_workspace_path, None, None);
+            assert!(stdout.contains("Building package driver_1"));
+            assert!(stdout.contains("Building package driver_2"));
+            assert!(stdout.contains("Build completed successfully"));
+            let params = VerificationParams {
+                path: &umdf_driver_workspace_path,
+                driver_type: "umdf",
+                driver_name: "driver_1",
+                driver_version: None,
+                profile: "debug",
+                target_triple: None,
+            };
+            verify_driver_package_files(&params);
+            let params = VerificationParams {
+                path: &umdf_driver_workspace_path,
+                driver_type: "umdf",
+                driver_name: "driver_2",
+                driver_version: None,
+                profile: "debug",
+                target_triple: None,
+            };
+            verify_driver_package_files(&params);
+        });
     });
 }
 
 #[test]
 fn kmdf_driver_with_target_arch_cli_option_builds_successfully() {
-    let driver = "kmdf-driver";
-    let driver_path = format!("tests/{driver}");
-    let target_arch = "ARM64";
-    if let Ok(nuget_package_root) = std::env::var("NugetPackagesRoot") {
-        let wdk_content_root = get_nuget_wdk_content_root(target_arch, &nuget_package_root);
-        with_env(&[("WDKContentRoot", Some(wdk_content_root))], || {
+    run_test(TestIsolation::Exclusive, || {
+        let driver = "kmdf-driver";
+        let driver_path = format!("tests/{driver}");
+        let target_arch = "ARM64";
+        let args = BuildArgs {
+            target_arch: Some(target_arch),
+            profile: None,
+        };
+        if let Ok(nuget_package_root) = std::env::var("NugetPackagesRoot") {
+            let wdk_content_root = get_nuget_wdk_content_root(target_arch, &nuget_package_root);
+            let env = &[("WDKContentRoot", Some(wdk_content_root.as_str()))];
+            with_env(env, || {
+                clean_build_and_verify_driver_project(
+                    "kmdf",
+                    &driver_path,
+                    driver,
+                    None,
+                    Some(&args),
+                    Some(env),
+                    Some(target_arch),
+                );
+            });
+        } else {
             clean_build_and_verify_driver_project(
                 "kmdf",
                 &driver_path,
                 driver,
                 None,
-                Some(target_arch),
+                Some(&args),
                 None,
                 Some(target_arch),
             );
-        });
-    } else {
-        with_file_lock(|| {
+        }
+    });
+}
+
+// `config.toml` with `build.target` = "x86_64-pc-windows-msvc"
+#[test]
+fn kmdf_driver_with_target_override_via_config_toml() {
+    run_test(TestIsolation::Exclusive, || {
+        let driver = "kmdf-driver-with-target-override";
+        let driver_path = format!("tests/{driver}");
+        let target_arch = "x64";
+        if let Ok(nuget_package_root) = std::env::var("NugetPackagesRoot") {
+            let wdk_content_root = get_nuget_wdk_content_root(target_arch, &nuget_package_root);
+            with_env(
+                &[("WDKContentRoot", Some(wdk_content_root.as_str()))],
+                || {
+                    clean_build_and_verify_driver_project(
+                        "kmdf",
+                        &driver_path,
+                        driver,
+                        None,
+                        None,
+                        None,
+                        Some(target_arch),
+                    );
+                },
+            );
+        } else {
             clean_build_and_verify_driver_project(
                 "kmdf",
                 &driver_path,
                 driver,
                 None,
-                Some(target_arch),
+                None,
                 None,
                 Some(target_arch),
             );
-        });
-    }
-}
-
-// `config.toml` with `build.target` = "x86_64-pc-windows-msvc"
-#[test]
-fn kmdf_driver_with_target_override_via_config_toml() {
-    let driver = "kmdf-driver-with-target-override";
-    let driver_path = format!("tests/{driver}");
-    let target_arch = "x64";
-    if let Ok(nuget_package_root) = std::env::var("NugetPackagesRoot") {
-        let wdk_content_root = get_nuget_wdk_content_root(target_arch, &nuget_package_root);
-        with_env(&[("WDKContentRoot", Some(wdk_content_root))], || {
-            clean_build_and_verify_driver_project(
-                "kmdf",
-                &driver_path,
-                driver,
-                None,
-                None,
-                None,
-                Some(target_arch),
-            );
-        });
-    } else {
-        with_file_lock(|| {
-            clean_build_and_verify_driver_project(
-                "kmdf",
-                &driver_path,
-                driver,
-                None,
-                None,
-                None,
-                Some(target_arch),
-            );
-        });
-    }
+        }
+    });
 }
 
 #[test]
 fn kmdf_driver_with_target_override_env_wins() {
-    let driver = "kmdf-driver-with-target-override";
-    let driver_path = format!("tests/{driver}");
-    let target_arch = "ARM64";
-    if let Ok(nuget_package_root) = std::env::var("NugetPackagesRoot") {
-        let wdk_content_root = get_nuget_wdk_content_root(target_arch, &nuget_package_root);
-        with_env(
-            &[
+    run_test(TestIsolation::Exclusive, || {
+        let driver = "kmdf-driver-with-target-override";
+        let driver_path = format!("tests/{driver}");
+        let target_arch = "ARM64";
+        if let Ok(nuget_package_root) = std::env::var("NugetPackagesRoot") {
+            let wdk_content_root = get_nuget_wdk_content_root(target_arch, &nuget_package_root);
+            let env = &[
                 ("CARGO_BUILD_TARGET", Some(AARCH64_TARGET_TRIPLE_NAME)),
-                ("WDKContentRoot", Some(&wdk_content_root)),
-            ],
-            || {
+                ("WDKContentRoot", Some(wdk_content_root.as_str())),
+            ];
+            with_env(env, || {
                 clean_build_and_verify_driver_project(
                     "kmdf",
                     &driver_path,
                     driver,
                     None,
                     None,
-                    None,
+                    Some(env),
                     Some(target_arch),
                 );
-            },
-        );
-    } else {
-        with_env(
-            &[("CARGO_BUILD_TARGET", Some(AARCH64_TARGET_TRIPLE_NAME))],
-            || {
+            });
+        } else {
+            let env = &[("CARGO_BUILD_TARGET", Some(AARCH64_TARGET_TRIPLE_NAME))];
+            with_env(env, || {
                 clean_build_and_verify_driver_project(
                     "kmdf",
                     &driver_path,
                     driver,
                     None,
                     None,
-                    None,
+                    Some(env),
                     Some(target_arch),
                 );
-            },
-        );
-    }
+            });
+        }
+    });
 }
 
 #[test]
 fn kmdf_driver_with_target_override_cli_wins() {
-    let driver = "kmdf-driver-with-target-override";
-    let driver_path = format!("tests/{driver}");
-    let target_arch = "ARM64";
-    if let Ok(nuget_package_root) = std::env::var("NugetPackagesRoot") {
-        let wdk_content_root = get_nuget_wdk_content_root(target_arch, &nuget_package_root);
-        with_env(
-            &[
+    run_test(TestIsolation::Exclusive, || {
+        let driver = "kmdf-driver-with-target-override";
+        let driver_path = format!("tests/{driver}");
+        let target_arch = "ARM64";
+        let build_args = BuildArgs {
+            target_arch: Some(target_arch),
+            profile: None,
+        };
+        if let Ok(nuget_package_root) = std::env::var("NugetPackagesRoot") {
+            let wdk_content_root = get_nuget_wdk_content_root(target_arch, &nuget_package_root);
+            let env = &[
                 ("CARGO_BUILD_TARGET", Some(X86_64_TARGET_TRIPLE_NAME)),
-                ("WDKContentRoot", Some(&wdk_content_root)),
-            ],
-            || {
+                ("WDKContentRoot", Some(wdk_content_root.as_str())),
+            ];
+            with_env(env, || {
                 clean_build_and_verify_driver_project(
                     "kmdf",
                     &driver_path,
                     driver,
                     None,
-                    Some(target_arch),
-                    None,
+                    Some(&build_args),
+                    Some(env),
                     Some(target_arch),
                 );
-            },
-        );
-    } else {
-        with_env(
-            &[("CARGO_BUILD_TARGET", Some(AARCH64_TARGET_TRIPLE_NAME))],
-            || {
+            });
+        } else {
+            let env = &[("CARGO_BUILD_TARGET", Some(AARCH64_TARGET_TRIPLE_NAME))];
+            with_env(env, || {
                 clean_build_and_verify_driver_project(
                     "kmdf",
                     &driver_path,
                     driver,
                     None,
-                    Some(target_arch),
-                    None,
+                    Some(&build_args),
+                    Some(env),
                     Some(target_arch),
                 );
-            },
-        );
-    }
+            });
+        }
+    });
 }
 
 #[test]
 fn umdf_driver_with_target_arch_and_release_profile() {
-    let driver_path = "tests/umdf-driver";
-    let target_arch = "ARM64";
-    let profile = "release";
-    if let Ok(nuget_package_root) = std::env::var("NugetPackagesRoot") {
-        let wdk_content_root = get_nuget_wdk_content_root(target_arch, &nuget_package_root);
-        with_env(&[("WDKContentRoot", Some(&wdk_content_root))], || {
+    run_test(TestIsolation::Exclusive, || {
+        let driver_path = "tests/umdf-driver";
+        let target_arch = "ARM64";
+        let profile = "release";
+        let build_args = BuildArgs {
+            target_arch: Some(target_arch),
+            profile: Some(profile),
+        };
+        if let Ok(nuget_package_root) = std::env::var("NugetPackagesRoot") {
+            let wdk_content_root = get_nuget_wdk_content_root(target_arch, &nuget_package_root);
+            let env = &[("WDKContentRoot", Some(wdk_content_root.as_str()))];
+            with_env(env, || {
+                clean_build_and_verify_driver_project(
+                    "umdf",
+                    driver_path,
+                    "umdf-driver",
+                    None,
+                    Some(&build_args),
+                    Some(env),
+                    Some(target_arch),
+                );
+            });
+        } else {
             clean_build_and_verify_driver_project(
                 "umdf",
                 driver_path,
                 "umdf-driver",
                 None,
-                Some(target_arch),
-                Some(profile),
+                Some(&build_args),
+                None,
                 Some(target_arch),
             );
-        });
-    } else {
-        with_file_lock(|| {
-            clean_build_and_verify_driver_project(
-                "umdf",
-                driver_path,
-                "umdf-driver",
-                None,
-                Some(target_arch),
-                Some(profile),
-                Some(target_arch),
-            );
-        });
-    }
+        }
+    });
+}
+
+struct BuildArgs<'a> {
+    target_arch: Option<&'a str>,
+    profile: Option<&'a str>,
 }
 
 fn clean_build_and_verify_driver_project(
@@ -341,62 +463,59 @@
     driver_path: &str,
     driver_name: &str,
     driver_version: Option<&str>,
-    input_target_arch: Option<&str>,
-    profile: Option<&str>,
+    build_args: Option<&BuildArgs>,
+    env: Option<&[(&str, Option<&str>)]>,
     target_arch_for_verification: Option<&str>,
 ) {
-    run_cargo_clean(driver_path);
-
-<<<<<<< HEAD
-    let mut args = vec![];
-    if let Some(target_arch) = input_target_arch {
-        args.push("--target-arch");
-        args.push(target_arch);
-    }
-    let mut final_profile = None;
-    if let Some(profile) = profile {
-        final_profile = Some(profile);
-        args.push("--profile");
-        args.push(profile);
-    }
-    let stdout = run_build_cmd(driver_path, Some(args));
-
-    assert!(stdout.contains(&format!("Building package {driver_name}")));
-    assert!(stdout.contains(&format!("Finished building {driver_name}")));
-=======
-    with_mutex(&driver_path, || {
-        run_cargo_clean(&driver_path);
-        let stdout = run_build_cmd(&driver_path);
-
-        assert!(stdout.contains(&format!("Building package {driver_name}")));
->>>>>>> f1cf7f9e
-
-        let driver_binary_extension = match driver_type {
-            "kmdf" | "wdm" => "sys",
-            "umdf" => "dll",
-            _ => panic!("Unsupported driver type: {driver_type}"),
+    with_mutex(&format!("{driver_path}-{driver_name}"), || {
+        let run = |env_overrides: Option<&[(&str, Option<&str>)]>| {
+            run_cargo_clean(driver_path);
+            let mut args = vec![];
+            if let Some(target_arch) = build_args.and_then(|b| b.target_arch) {
+                args.push("--target-arch");
+                args.push(target_arch);
+            }
+            let profile = build_args
+                .and_then(|b| b.profile)
+                .map_or("debug", |profile| {
+                    args.push("--profile");
+                    args.push(profile);
+                    profile
+                });
+            let stdout = run_build_cmd(
+                driver_path,
+                if args.is_empty() { None } else { Some(args) },
+                env_overrides.map(|e| {
+                    let mut map = HashMap::new();
+                    for (key, value) in e {
+                        if let Some(value) = value {
+                            map.insert(*key, *value);
+                        }
+                    }
+                    map
+                }),
+            );
+            let target_triple = target_arch_for_verification.and_then(to_target_triple);
+            let params = VerificationParams {
+                path: driver_path,
+                driver_type,
+                driver_name,
+                driver_version,
+                target_triple,
+                profile,
+            };
+
+            assert!(stdout.contains(&format!("Building package {driver_name}")));
+            assert!(stdout.contains(&format!("Finished building {driver_name}")));
+            verify_driver_package_files(&params);
         };
 
-<<<<<<< HEAD
-    let target_triple = target_arch_for_verification.and_then(to_target_triple);
-
-    verify_driver_package_files(
-        driver_path,
-        driver_name,
-        driver_binary_extension,
-        driver_version,
-        target_triple,
-        final_profile,
-    );
-=======
-        verify_driver_package_files(
-            &driver_path,
-            &driver_name,
-            driver_binary_extension,
-            driver_version,
-        );
-    });
->>>>>>> f1cf7f9e
+        if let Some(env_overrides) = env {
+            with_env(env_overrides, || run(Some(env_overrides)));
+        } else {
+            run(None);
+        }
+    });
 }
 
 fn to_target_triple(target_arch: &str) -> Option<&'static str> {
@@ -408,45 +527,83 @@
 }
 
 fn run_cargo_clean(driver_path: &str) {
-    let mut cmd = Command::new("cargo");
-    cmd.args(["clean"]).current_dir(driver_path);
-    cmd.assert().success();
-}
-
-fn run_build_cmd(driver_path: &str, additional_args: Option<Vec<&str>>) -> String {
+    const MAX_RETRIES: u32 = 5;
+    for attempt in 1..=MAX_RETRIES {
+        let mut cmd = Command::new("cargo");
+        cmd.args(["clean"]) // ensure the driver crate starts from a clean slate
+            .current_dir(driver_path);
+
+        let output = cmd.output().expect("failed to run cargo clean");
+        if output.status.success() {
+            return;
+        }
+
+        let stderr = String::from_utf8_lossy(&output.stderr);
+        let locked = stderr.contains("os error 5") || stderr.contains("os error 32");
+        assert!(
+            locked && attempt < MAX_RETRIES,
+            "cargo clean failed for {driver_path}: {stderr}"
+        );
+
+        let backoff = Duration::from_millis(250 * u64::from(attempt));
+        eprintln!(
+            "cargo clean hit a file-lock (attempt {attempt}/{MAX_RETRIES}) for {driver_path}; \
+             retrying in {backoff:?}"
+        );
+        thread::sleep(backoff);
+    }
+}
+
+fn run_build_cmd(
+    driver_path: &str,
+    additional_args: Option<Vec<&str>>,
+    env_vars: Option<HashMap<&str, &str>>,
+) -> String {
     set_crt_static_flag();
     let mut cmd = Command::cargo_bin("cargo-wdk").expect("unable to find cargo-wdk binary");
+    cmd.current_dir(driver_path);
     let mut args = vec!["build"];
     if let Some(additional_args) = additional_args {
         args.extend(additional_args);
     }
-    cmd.args(args).current_dir(driver_path);
+    cmd.args(&args);
+    if let Some(vars) = env_vars {
+        cmd.envs(vars);
+    }
     let cmd_assertion = cmd.assert().success();
     let output = cmd_assertion.get_output();
     String::from_utf8_lossy(&output.stdout).to_string()
 }
 
-fn verify_driver_package_files(
-    driver_or_workspace_path: &str,
-    driver_name: &str,
-    driver_binary_extension: &str,
-    driver_version: Option<&str>,
-    target_triple: Option<&str>,
-    profile: Option<&str>,
-) {
-    let driver_name = driver_name.replace('-', "_");
-    let profile = profile.unwrap_or("debug");
-    let target_folder_path = target_triple.map_or_else(
-        || format!("{driver_or_workspace_path}/target/{profile}"),
-        |target_triple| format!("{driver_or_workspace_path}/target/{target_triple}/{profile}"),
+struct VerificationParams<'a> {
+    path: &'a str, // Standalone driver or workspace root path
+    driver_type: &'a str,
+    driver_name: &'a str,
+    driver_version: Option<&'a str>,
+    profile: &'a str,
+    target_triple: Option<&'a str>,
+}
+
+fn verify_driver_package_files(params: &VerificationParams) {
+    let driver_name = params.driver_name.replace('-', "_");
+    let target_root = PathBuf::from(params.path).join("target");
+    let target_folder_path = params.target_triple.map_or_else(
+        || target_root.join(params.profile),
+        |triple| target_root.join(triple).join(params.profile),
     );
-    let package_path = PathBuf::from(&target_folder_path)
+    let target_folder_path_str = target_folder_path.to_string_lossy().to_string();
+    let package_path = target_folder_path
         .join(format!("{driver_name}_package"))
         .to_string_lossy()
         .to_string();
 
     // Verify files exist in package folder
     assert_dir_exists(&package_path);
+    let driver_binary_extension = match params.driver_type {
+        "kmdf" | "wdm" => "sys",
+        "umdf" => "dll",
+        _ => panic!("Unsupported driver type: {}", params.driver_type),
+    };
 
     for ext in ["cat", "inf", "map", "pdb", driver_binary_extension] {
         assert_file_exists(&format!("{package_path}/{driver_name}.{ext}"));
@@ -457,20 +614,20 @@
     // Verify hashes of files copied from debug to package folder
     assert_file_hash(
         &format!("{package_path}/{driver_name}.map"),
-        &format!("{target_folder_path}/deps/{driver_name}.map"),
+        &format!("{target_folder_path_str}/deps/{driver_name}.map"),
     );
 
     assert_file_hash(
         &format!("{package_path}/{driver_name}.pdb"),
-        &format!("{target_folder_path}/{driver_name}.pdb"),
+        &format!("{target_folder_path_str}/{driver_name}.pdb"),
     );
 
     assert_file_hash(
         &format!("{package_path}/WDRLocalTestCert.cer"),
-        &format!("{target_folder_path}/WDRLocalTestCert.cer"),
+        &format!("{target_folder_path_str}/WDRLocalTestCert.cer"),
     );
 
-    assert_driver_ver(&package_path, &driver_name, driver_version);
+    assert_driver_ver(&package_path, &driver_name, params.driver_version);
 }
 
 fn assert_dir_exists(path: &str) {
