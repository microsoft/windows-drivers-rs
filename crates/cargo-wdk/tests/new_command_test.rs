//! System level tests for cargo wdk new flow
mod test_utils;
use std::path::PathBuf;

use assert_cmd::{Command, assert::OutputAssertExt};
use assert_fs::{TempDir, assert::PathAssert, prelude::PathChild};
use mockall::PredicateBooleanExt;
<<<<<<< HEAD
use test_utils::{set_crt_static_flag, with_file_lock};
=======
use test_utils::create_cargo_wdk_cmd;
>>>>>>> 723a4eb4

#[test]
fn kmdf_driver_is_created_successfully() {
    project_is_created("kmdf");
}

#[test]
fn umdf_driver_is_created_successfully() {
    project_is_created("umdf");
}

#[test]
fn wdm_driver_is_created_successfully() {
    project_is_created("wdm");
}

#[test]
fn if_no_driver_type_given_command_fails() {
    test_command_invocation(&[], true, false, |stdout, stderr| {
        assert!(stdout.is_empty());
        assert!(stderr.contains("error: the following required arguments were not provided:"));
        assert!(stderr.contains("<--kmdf|--umdf|--wdm>"));
    });
}

#[test]
fn if_multiple_driver_types_given_command_fails() {
    test_command_invocation(&["--kmdf", "--umdf"], true, false, |stdout, stderr| {
        assert!(stdout.is_empty());
        assert!(stderr.contains("error: the argument '--kmdf' cannot be used with '--umdf'"));
    });
}

#[test]
fn if_missing_required_arguments_command_fails() {
    test_command_invocation(&[], false, false, |stdout, stderr| {
        assert!(stdout.is_empty());
        assert!(stderr.contains("error: the following required arguments were not provided:"));
        assert!(stderr.contains("<--kmdf|--umdf|--wdm>"));
        assert!(stderr.contains("<PATH>"));
    });
}

#[test]
fn help_works() {
    test_command_invocation(&["--help"], false, true, |stdout, stderr| {
        assert!(stdout.contains("Create a new Windows Driver Kit project"));
        assert!(stdout.contains("Usage: cargo wdk new [OPTIONS] <--kmdf|--umdf|--wdm> <PATH>"));
        assert!(stderr.is_empty());
    });
}

fn project_is_created(driver_type: &str) {
<<<<<<< HEAD
    let (stdout, _stderr) = with_file_lock(|| create_and_build_new_driver_project(driver_type));
    assert!(
        stdout.contains(
            "Required directive Provider missing, empty, or invalid in [Version] section."
        )
    );
    assert!(
        stdout
            .contains("Required directive Class missing, empty, or invalid in [Version] section.")
    );
    assert!(
        stdout
            .contains("Invalid ClassGuid \"\", expecting {XXXXXXXX-XXXX-XXXX-XXXX-XXXXXXXXXXXX}.")
    );
    assert!(stdout.contains("INF is NOT VALID"));
}

fn test_command_invocation<F: FnOnce(&str, &str)>(
    args: &[&str],
    add_path_arg: bool,
    command_succeeds: bool,
    assert: F,
) {
    let mut cmd = with_file_lock(|| {
        let mut args = args
            .iter()
            .map(ToString::to_string)
            .collect::<Vec<String>>();
        args.insert(0, String::from("new"));

        if add_path_arg {
            let driver_name = "test-driver";
            let tmp_dir = TempDir::new().expect("Unable to create new temp dir for test");
            println!("Temp dir: {}", tmp_dir.path().display());
            let driver_path = tmp_dir.join(driver_name);
            args.push(driver_path.to_string_lossy().to_string());
        }

        let mut cmd = Command::cargo_bin("cargo-wdk").expect("unable to find cargo-wdk binary");
        cmd.args(args);
        cmd
    });

    let cmd_assertion = cmd.assert();
    let cmd_assertion = if command_succeeds {
        cmd_assertion.success()
=======
    let tmp_dir = TempDir::new().expect("Unable to create new temp dir for test");
    let project_path = verify_project_creation(driver_type, &tmp_dir);

    // Build the project only if SKIP_BUILD_IN_CARGO_WDK_NEW_TESTS is not set.
    // This env var is used in release-plz PRs, wherein it is set to skip the
    // project build because it would fail due to not yet released
    // dependencies
    if std::env::var("SKIP_BUILD_IN_CARGO_WDK_NEW_TESTS").unwrap_or_default() == "1" {
        println!(
            "Skipping driver build due to SKIP_BUILD_IN_CARGO_WDK_NEW_TESTS environment variable"
        );
>>>>>>> 723a4eb4
    } else {
        verify_project_build(&project_path);
    }
}

fn verify_project_creation(driver_type: &str, tmp_dir: &TempDir) -> PathBuf {
    let driver_name = format!("test-{driver_type}-driver");
    let driver_name_underscored = driver_name.replace('-', "_");

    println!("Temp dir: {}", tmp_dir.path().display());

    let driver_path = tmp_dir.join(driver_name.clone());
    let driver_path_str = driver_path.to_string_lossy();
    let args = [&format!("--{driver_type}"), driver_path_str.as_ref()];
    let mut cmd = create_cargo_wdk_cmd::<&str>("new", Some(&args), None);

    // assert command output
    let cmd_assertion = cmd.assert().success();
    let output = cmd_assertion.get_output();
    let stdout = String::from_utf8_lossy(&output.stdout);
    println!("stdout: {stdout}");
    println!("stderr: {}", String::from_utf8_lossy(&output.stderr));
    println!("driver path: {}", driver_path.display());
    assert!(stdout.contains(&format!(
        "New {} driver crate created successfully at: {}",
        driver_type,
        tmp_dir.path().join(&driver_name).display()
    )));

    // assert paths
    assert!(tmp_dir.join(&driver_name).is_dir());
    assert!(tmp_dir.join(&driver_name).join("build.rs").is_file());
    assert!(tmp_dir.join(&driver_name).join("Cargo.toml").is_file());
    assert!(
        tmp_dir
            .join(&driver_name)
            .join(format!("{driver_name_underscored}.inx"))
            .is_file()
    );
    assert!(
        tmp_dir
            .join(&driver_name)
            .join("src")
            .join("lib.rs")
            .is_file()
    );
    assert!(
        tmp_dir
            .join(&driver_name)
            .join(".cargo")
            .join("config.toml")
            .is_file()
    );

    // assert content
    let driver_name_path = PathBuf::from(&driver_name);
    tmp_dir
        .child(driver_name_path.join("build.rs"))
        .assert(predicates::str::contains(
            "wdk_build::configure_wdk_binary_build()",
        ));
    tmp_dir.child(driver_name_path.join("Cargo.toml")).assert(
        predicates::str::contains("[package.metadata.wdk.driver-model]").and(
            predicates::str::contains(format!("driver-type = \"{}\"", driver_type.to_uppercase()))
                .and(predicates::str::contains("crate-type = [\"cdylib\"]")),
        ),
    );
    tmp_dir
        .child(driver_name_path.join(format!("{driver_name_underscored}.inx")))
        .assert(
            predicates::str::contains("[Version]").and(
                predicates::str::contains(format!("CatalogFile = {driver_name_underscored}.cat"))
                    .and(
                        predicates::str::contains("[Manufacturer]")
                            .and(predicates::str::contains("[Strings]")),
                    ),
            ),
        );
    tmp_dir
        .child(driver_name_path.join("src").join("lib.rs"))
        .assert(predicates::str::is_empty().not());
    tmp_dir
        .child(driver_name_path.join(".cargo").join("config.toml"))
        .assert(predicates::str::contains("target-feature=+crt-static"));

    driver_path
}

fn verify_project_build(path: &std::path::Path) {
    // assert if cargo wdk build works on the created driver project
    let mut cmd = create_cargo_wdk_cmd("build", None, Some(path));

    let cmd_assertion = cmd.assert().failure();
    let output = cmd_assertion.get_output();
    let stdout: String = String::from_utf8_lossy(&output.stdout).into();

    // Assert build output contains expected errors (the INF file is intentionally
    // incomplete)
    assert!(
        stdout.contains(
            "Required directive Provider missing, empty, or invalid in [Version] section."
        )
    );
    assert!(
        stdout
            .contains("Required directive Class missing, empty, or invalid in [Version] section.")
    );
    assert!(
        stdout
            .contains("Invalid ClassGuid \"\", expecting {XXXXXXXX-XXXX-XXXX-XXXX-XXXXXXXXXXXX}.")
    );
    assert!(stdout.contains("INF is NOT VALID"));
}

fn test_command_invocation<F: FnOnce(&str, &str)>(
    args: &[&str],
    add_path_arg: bool,
    command_succeeds: bool,
    assert: F,
) {
    let mut args = args
        .iter()
        .map(ToString::to_string)
        .collect::<Vec<String>>();
    args.insert(0, String::from("new"));

    if add_path_arg {
        let driver_name = "test-driver";
        let tmp_dir = TempDir::new().expect("Unable to create new temp dir for test");
        println!("Temp dir: {}", tmp_dir.path().display());
        let driver_path = tmp_dir.join(driver_name);
        args.push(driver_path.to_string_lossy().to_string());
    }

    let mut cmd = Command::cargo_bin("cargo-wdk").expect("unable to find cargo-wdk binary");
    cmd.args(args);

    let cmd_assertion = cmd.assert();
    let cmd_assertion = if command_succeeds {
        cmd_assertion.success()
    } else {
        cmd_assertion.failure()
    };
    let output = cmd_assertion.get_output();
    let stdout = String::from_utf8_lossy(&output.stdout);
    println!("stdout: {stdout}");
    let stderr = String::from_utf8_lossy(&output.stderr);
    println!("stderr: {stderr}");

    assert(&stdout, &stderr);
}<|MERGE_RESOLUTION|>--- conflicted
+++ resolved
@@ -5,11 +5,7 @@
 use assert_cmd::{Command, assert::OutputAssertExt};
 use assert_fs::{TempDir, assert::PathAssert, prelude::PathChild};
 use mockall::PredicateBooleanExt;
-<<<<<<< HEAD
-use test_utils::{set_crt_static_flag, with_file_lock};
-=======
 use test_utils::create_cargo_wdk_cmd;
->>>>>>> 723a4eb4
 
 #[test]
 fn kmdf_driver_is_created_successfully() {
@@ -63,54 +59,6 @@
 }
 
 fn project_is_created(driver_type: &str) {
-<<<<<<< HEAD
-    let (stdout, _stderr) = with_file_lock(|| create_and_build_new_driver_project(driver_type));
-    assert!(
-        stdout.contains(
-            "Required directive Provider missing, empty, or invalid in [Version] section."
-        )
-    );
-    assert!(
-        stdout
-            .contains("Required directive Class missing, empty, or invalid in [Version] section.")
-    );
-    assert!(
-        stdout
-            .contains("Invalid ClassGuid \"\", expecting {XXXXXXXX-XXXX-XXXX-XXXX-XXXXXXXXXXXX}.")
-    );
-    assert!(stdout.contains("INF is NOT VALID"));
-}
-
-fn test_command_invocation<F: FnOnce(&str, &str)>(
-    args: &[&str],
-    add_path_arg: bool,
-    command_succeeds: bool,
-    assert: F,
-) {
-    let mut cmd = with_file_lock(|| {
-        let mut args = args
-            .iter()
-            .map(ToString::to_string)
-            .collect::<Vec<String>>();
-        args.insert(0, String::from("new"));
-
-        if add_path_arg {
-            let driver_name = "test-driver";
-            let tmp_dir = TempDir::new().expect("Unable to create new temp dir for test");
-            println!("Temp dir: {}", tmp_dir.path().display());
-            let driver_path = tmp_dir.join(driver_name);
-            args.push(driver_path.to_string_lossy().to_string());
-        }
-
-        let mut cmd = Command::cargo_bin("cargo-wdk").expect("unable to find cargo-wdk binary");
-        cmd.args(args);
-        cmd
-    });
-
-    let cmd_assertion = cmd.assert();
-    let cmd_assertion = if command_succeeds {
-        cmd_assertion.success()
-=======
     let tmp_dir = TempDir::new().expect("Unable to create new temp dir for test");
     let project_path = verify_project_creation(driver_type, &tmp_dir);
 
@@ -122,7 +70,6 @@
         println!(
             "Skipping driver build due to SKIP_BUILD_IN_CARGO_WDK_NEW_TESTS environment variable"
         );
->>>>>>> 723a4eb4
     } else {
         verify_project_build(&project_path);
     }
@@ -137,7 +84,7 @@
     let driver_path = tmp_dir.join(driver_name.clone());
     let driver_path_str = driver_path.to_string_lossy();
     let args = [&format!("--{driver_type}"), driver_path_str.as_ref()];
-    let mut cmd = create_cargo_wdk_cmd::<&str>("new", Some(&args), None);
+    let mut cmd = create_cargo_wdk_cmd::<&str>("new", Some(&args), None, None);
 
     // assert command output
     let cmd_assertion = cmd.assert().success();
@@ -213,7 +160,7 @@
 
 fn verify_project_build(path: &std::path::Path) {
     // assert if cargo wdk build works on the created driver project
-    let mut cmd = create_cargo_wdk_cmd("build", None, Some(path));
+    let mut cmd = create_cargo_wdk_cmd("build", None, Some(path), None);
 
     let cmd_assertion = cmd.assert().failure();
     let output = cmd_assertion.get_output();
