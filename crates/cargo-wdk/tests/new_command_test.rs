--- conflicted
+++ resolved
@@ -3,12 +3,7 @@
 use std::path::PathBuf;
 
 use assert_cmd::Command;
-<<<<<<< HEAD
 use assert_fs::{TempDir, assert::PathAssert, prelude::PathChild};
-use common::{set_crt_static_flag, with_file_lock};
-=======
-use assert_fs::{assert::PathAssert, prelude::PathChild, TempDir};
->>>>>>> a8da554f
 use mockall::PredicateBooleanExt;
 use test_utils::{set_crt_static_flag, with_file_lock};
 
@@ -64,34 +59,21 @@
 }
 
 fn project_is_created(driver_type: &str) {
-<<<<<<< HEAD
-    with_file_lock(|| {
-        let (stdout, _stderr) = create_and_build_new_driver_project(driver_type);
-        assert!(stdout.contains(
+    let (stdout, _stderr) = with_file_lock(|| create_and_build_new_driver_project(driver_type));
+    assert!(
+        stdout.contains(
             "Required directive Provider missing, empty, or invalid in [Version] section."
-        ));
-        assert!(
-            stdout.contains(
-                "Required directive Class missing, empty, or invalid in [Version] section."
-            )
-        );
-        assert!(
-            stdout.contains(
-                "Invalid ClassGuid \"\", expecting {XXXXXXXX-XXXX-XXXX-XXXX-XXXXXXXXXXXX}."
-            )
-        );
-        assert!(stdout.contains("INF is NOT VALID"));
-    });
-=======
-    let (stdout, _stderr) = with_file_lock(|| create_and_build_new_driver_project(driver_type));
-    assert!(stdout
-        .contains("Required directive Provider missing, empty, or invalid in [Version] section."));
-    assert!(stdout
-        .contains("Required directive Class missing, empty, or invalid in [Version] section."));
-    assert!(stdout
-        .contains("Invalid ClassGuid \"\", expecting {XXXXXXXX-XXXX-XXXX-XXXX-XXXXXXXXXXXX}."));
+        )
+    );
+    assert!(
+        stdout
+            .contains("Required directive Class missing, empty, or invalid in [Version] section.")
+    );
+    assert!(
+        stdout
+            .contains("Invalid ClassGuid \"\", expecting {XXXXXXXX-XXXX-XXXX-XXXX-XXXXXXXXXXXX}.")
+    );
     assert!(stdout.contains("INF is NOT VALID"));
->>>>>>> a8da554f
 }
 
 fn test_command_invocation<F: FnOnce(&str, &str)>(
