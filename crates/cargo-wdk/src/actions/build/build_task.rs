--- conflicted
+++ resolved
@@ -8,19 +8,10 @@
 use std::path::{Path, PathBuf};
 
 use anyhow::Result;
-<<<<<<< HEAD
-use tracing::{debug, info};
-use wdk_build::utils::{PathExt, StripExtendedPathPrefixError};
+use tracing::debug;
 
 #[cfg_attr(test, mockall_double::double)]
-use crate::providers::{exec::CommandExec, fs::Fs};
-=======
-use mockall_double::double;
-use tracing::debug;
-
-#[double]
 use crate::providers::exec::CommandExec;
->>>>>>> a8da554f
 use crate::{
     actions::{build::error::BuildTaskError, to_target_triple, Profile, TargetArch},
     trace,
@@ -33,11 +24,7 @@
     target_arch: TargetArch,
     verbosity_level: clap_verbosity_flag::Verbosity,
     manifest_path: PathBuf,
-<<<<<<< HEAD
-=======
-    command_exec: &'a CommandExec,
     working_dir: &'a Path,
->>>>>>> a8da554f
 }
 
 impl<'a> BuildTask<'a> {
@@ -49,12 +36,7 @@
     /// * `profile` - An optional profile for the build
     /// * `target_arch` - The target architecture for the build
     /// * `verbosity_level` - The verbosity level for logging
-<<<<<<< HEAD
-    /// * `fs` - The file system provider
-=======
-    /// * `command_exec` - The command execution provider
     ///
->>>>>>> a8da554f
     /// # Returns
     /// * `Self` - A new instance of `BuildTask`.
     ///
@@ -66,20 +48,6 @@
         profile: Option<&'a Profile>,
         target_arch: TargetArch,
         verbosity_level: clap_verbosity_flag::Verbosity,
-<<<<<<< HEAD
-        fs: &'a Fs,
-    ) -> Result<Self, BuildTaskError> {
-        let manifest_path = fs.canonicalize_path(&working_dir.join("Cargo.toml"))?;
-        let manifest_path = match manifest_path.strip_extended_length_path_prefix() {
-            Ok(path) => path,
-            Err(StripExtendedPathPrefixError::NoExtendedPathPrefix) => manifest_path,
-            Err(StripExtendedPathPrefixError::EmptyPath) => {
-                return Err(BuildTaskError::EmptyManifestPath);
-            }
-        };
-        Ok(Self {
-=======
-        command_exec: &'a CommandExec,
     ) -> Self {
         assert!(
             working_dir.is_absolute(),
@@ -87,20 +55,13 @@
             working_dir.display()
         );
         Self {
->>>>>>> a8da554f
             package_name,
             profile,
             target_arch,
             verbosity_level,
-<<<<<<< HEAD
-            manifest_path,
-        })
-=======
             manifest_path: working_dir.join("Cargo.toml"),
-            command_exec,
             working_dir,
         }
->>>>>>> a8da554f
     }
 
     /// Entry point method to run the build task
@@ -136,17 +97,11 @@
             .iter()
             .map(std::string::String::as_str)
             .collect::<Vec<&str>>();
-<<<<<<< HEAD
-        CommandExec::run("cargo", &args, None)?;
-        debug!("Done");
-=======
 
         // Run cargo build from the provided working directory so that config.toml
         // is respected
-        self.command_exec
-            .run("cargo", &args, None, Some(self.working_dir))?;
+        CommandExec::run("cargo", &args, None, Some(self.working_dir))?;
         debug!("cargo build done");
->>>>>>> a8da554f
         Ok(())
     }
 }
@@ -165,7 +120,6 @@
         let profile = Profile::Dev;
         let target_arch = TargetArch::Selected(CpuArchitecture::Amd64);
         let verbosity_level = clap_verbosity_flag::Verbosity::default();
-        let command_exec = CommandExec::new();
 
         let build_task = BuildTask::new(
             package_name,
@@ -173,18 +127,12 @@
             Some(&profile),
             target_arch,
             verbosity_level,
-            &command_exec,
         );
 
         assert_eq!(build_task.package_name, package_name);
         assert_eq!(build_task.profile, Some(&profile));
         assert_eq!(build_task.target_arch, target_arch);
         assert_eq!(build_task.manifest_path, working_dir.join("Cargo.toml"));
-        assert_eq!(
-            std::ptr::from_ref(build_task.command_exec),
-            &raw const command_exec,
-            "CommandExec instances are not the same"
-        );
         // TODO: Add assert for verbosity_level once `clap-verbosity-flag` crate
         // is updated to 3.0.4
     }
@@ -198,7 +146,6 @@
         let profile = Some(Profile::Dev);
         let target_arch = TargetArch::Selected(CpuArchitecture::Amd64);
         let verbosity_level = clap_verbosity_flag::Verbosity::default();
-        let command_exec = CommandExec::new();
 
         BuildTask::new(
             package_name,
@@ -206,7 +153,6 @@
             profile.as_ref(),
             target_arch,
             verbosity_level,
-            &command_exec,
         );
     }
 }