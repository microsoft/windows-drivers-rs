--- conflicted
+++ resolved
@@ -9,12 +9,8 @@
 
 use anyhow::Result;
 use mockall_double::double;
-<<<<<<< HEAD
 use tracing::debug;
 use wdk_build::utils::{PathExt, StripExtendedPathPrefixError};
-=======
-use tracing::{debug, info};
->>>>>>> 63f8dd8a
 
 #[double]
 use crate::providers::exec::CommandExec;
@@ -107,16 +103,12 @@
             .iter()
             .map(std::string::String::as_str)
             .collect::<Vec<&str>>();
-<<<<<<< HEAD
-        self.command_exec.run("cargo", &args, None)?;
-        debug!("cargo build done");
-=======
+
         // Run cargo build from the provided working directory so that config.toml
         // is respected
         self.command_exec
             .run("cargo", &args, None, Some(self.working_dir))?;
-        debug!("Done");
->>>>>>> 63f8dd8a
+        debug!("cargo build one");
         Ok(())
     }
 }
