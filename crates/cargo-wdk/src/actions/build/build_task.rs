// Copyright (c) Microsoft Corporation
// License: MIT OR Apache-2.0
//! Module that handles low level build operations for driver packages
//! This module defines the `BuildTask` struct and its associated methods for
//! building a driver package with the provided options using the `cargo build`
//! command.

use std::path::{Path, PathBuf};

use anyhow::Result;
use mockall_double::double;
use tracing::{debug, info};

#[double]
use crate::providers::exec::CommandExec;
use crate::{
    actions::{build::error::BuildTaskError, to_target_triple, Profile, TargetArch},
    trace,
};

/// Builds specified package by running `cargo build`  
pub struct BuildTask<'a> {
    package_name: &'a str,
    profile: Option<&'a Profile>,
    target_arch: TargetArch,
    verbosity_level: clap_verbosity_flag::Verbosity,
    manifest_path: PathBuf,
    command_exec: &'a CommandExec,
    working_dir: &'a Path,
}

impl<'a> BuildTask<'a> {
    /// Creates a new instance of `BuildTask`.
    ///
    /// # Arguments
    /// * `package_name` - The name of the package to build
    /// * `working_dir` - The working directory for the build
    /// * `profile` - An optional profile for the build
    /// * `target_arch` - The target architecture for the build
    /// * `verbosity_level` - The verbosity level for logging
    /// * `command_exec` - The command execution provider
    ///
    /// # Returns
    /// * `Self` - A new instance of `BuildTask`.
    ///
    /// # Panics
    /// * If `working_dir` is not absolute
    pub fn new(
        package_name: &'a str,
        working_dir: &'a Path,
        profile: Option<&'a Profile>,
        target_arch: TargetArch,
        verbosity_level: clap_verbosity_flag::Verbosity,
        command_exec: &'a CommandExec,
    ) -> Self {
        assert!(
            working_dir.is_absolute(),
            "Working directory path must be absolute. Input path: {}",
            working_dir.display()
        );
        Self {
            package_name,
            profile,
            target_arch,
            verbosity_level,
            manifest_path: working_dir.join("Cargo.toml"),
            command_exec,
<<<<<<< HEAD
            working_dir,
        })
=======
        }
>>>>>>> 1b4ea7a7
    }

    /// Entry point method to run the build task
    /// # Returns
    /// * `Result<(), BuildTaskError>` - Result indicating success or failure of
    ///   the build task
    /// # Errors
    /// * `BuildTaskError::CargoBuild` - If there is an error running the cargo
    ///   build command
    pub fn run(&self) -> Result<(), BuildTaskError> {
        info!("Running cargo build for package: {}", self.package_name);
        let mut args = vec!["build".to_string()];
        args.push("-p".to_string());
        args.push(self.package_name.to_string());
        if let Some(path) = self.manifest_path.to_str() {
            args.push("--manifest-path".to_string());
            args.push(path.to_string());
        } else {
            return Err(BuildTaskError::EmptyManifestPath);
        }
        if let Some(profile) = self.profile {
            args.push("--profile".to_string());
            args.push(profile.to_string());
        }
        if let TargetArch::Selected(target_arch) = self.target_arch {
            args.push("--target".to_string());
            args.push(to_target_triple(target_arch));
        }
        if let Some(flag) = trace::get_cargo_verbose_flags(self.verbosity_level) {
            args.push(flag.to_string());
        }
        let args = args
            .iter()
            .map(std::string::String::as_str)
            .collect::<Vec<&str>>();
        // Run cargo build from the provided working directory so that workspace
        // resolution and relative paths behave as expected for the selected package
        self.command_exec
            .run("cargo", &args, None, Some(self.working_dir))?;
        debug!("Done");
        Ok(())
    }
}

#[cfg(test)]
mod tests {
    use wdk_build::CpuArchitecture;

    use super::*;
    use crate::actions::{Profile, TargetArch};

    #[test]
    fn new_succeeds_for_valid_args() {
        let working_dir = PathBuf::from("C:/absolute/path/to/working/dir");
        let package_name = "test_package";
        let profile = Profile::Dev;
        let target_arch = TargetArch::Selected(CpuArchitecture::Amd64);
        let verbosity_level = clap_verbosity_flag::Verbosity::default();
        let command_exec = CommandExec::new();

        let build_task = BuildTask::new(
            package_name,
            &working_dir,
            Some(&profile),
            target_arch,
            verbosity_level,
            &command_exec,
        );

        assert_eq!(build_task.package_name, package_name);
        assert_eq!(build_task.profile, Some(&profile));
        assert_eq!(build_task.target_arch, target_arch);
        assert_eq!(build_task.manifest_path, working_dir.join("Cargo.toml"));
        assert_eq!(
            std::ptr::from_ref(build_task.command_exec),
            &raw const command_exec,
            "CommandExec instances are not the same"
        );
        // TODO: Add assert for verbosity_level once `clap-verbosity-flag` crate
        // is updated to 3.0.4
    }

    #[test]
    #[should_panic(expected = "Working directory path must be absolute. Input path: \
                               relative/path/to/working/dir")]
    fn new_panics_when_working_dir_is_not_absolute() {
        let working_dir = PathBuf::from("relative/path/to/working/dir");
        let package_name = "test_package";
        let profile = Some(Profile::Dev);
        let target_arch = TargetArch::Selected(CpuArchitecture::Amd64);
        let verbosity_level = clap_verbosity_flag::Verbosity::default();
        let command_exec = CommandExec::new();

        BuildTask::new(
            package_name,
            &working_dir,
            profile.as_ref(),
            target_arch,
            verbosity_level,
            &command_exec,
        );
    }
}<|MERGE_RESOLUTION|>--- conflicted
+++ resolved
@@ -65,12 +65,8 @@
             verbosity_level,
             manifest_path: working_dir.join("Cargo.toml"),
             command_exec,
-<<<<<<< HEAD
             working_dir,
-        })
-=======
         }
->>>>>>> 1b4ea7a7
     }
 
     /// Entry point method to run the build task
