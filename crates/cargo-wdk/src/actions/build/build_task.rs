// Copyright (c) Microsoft Corporation
// License: MIT OR Apache-2.0
//! Module that handles low level build operations for driver packages
//! This module defines the `BuildTask` struct and its associated methods for
//! building a driver package with the provided options using the `cargo build`
//! command.

use std::path::{Path, PathBuf};

use anyhow::Result;
use cargo_metadata::Message;
use mockall_double::double;
use tracing::{debug, info};
use wdk_build::CpuArchitecture;

#[double]
use crate::providers::exec::CommandExec;
use crate::{
<<<<<<< HEAD
    actions::{build::error::BuildTaskError, to_target_triple, Profile},
=======
    actions::{Profile, TargetArch, build::error::BuildTaskError, to_target_triple},
>>>>>>> de6622ae
    trace,
};

/// Builds specified package by running `cargo build`  
pub struct BuildTask<'a> {
    package_name: &'a str,
    profile: Option<&'a Profile>,
    target_arch: Option<&'a CpuArchitecture>,
    verbosity_level: clap_verbosity_flag::Verbosity,
    manifest_path: PathBuf,
    command_exec: &'a CommandExec,
    working_dir: &'a Path,
}

impl<'a> BuildTask<'a> {
    /// Creates a new instance of `BuildTask`.
    ///
    /// # Arguments
    /// * `package_name` - The name of the package to build
    /// * `working_dir` - The working directory for the build
    /// * `profile` - An optional profile for the build
    /// * `target_arch` - The target architecture for the build
    /// * `verbosity_level` - The verbosity level for logging
    /// * `command_exec` - The command execution provider
    ///
    /// # Returns
    /// * `Self` - A new instance of `BuildTask`.
    ///
    /// # Panics
    /// * If `working_dir` is not absolute
    pub fn new(
        package_name: &'a str,
        working_dir: &'a Path,
        profile: Option<&'a Profile>,
        target_arch: Option<&'a CpuArchitecture>,
        verbosity_level: clap_verbosity_flag::Verbosity,
        command_exec: &'a CommandExec,
    ) -> Self {
        assert!(
            working_dir.is_absolute(),
            "Working directory path must be absolute. Input path: {}",
            working_dir.display()
        );
        Self {
            package_name,
            profile,
            target_arch,
            verbosity_level,
            manifest_path: working_dir.join("Cargo.toml"),
            command_exec,
            working_dir,
        }
    }

    /// Run cargo build, parse the JSON output and return the path to the `.dll`
    /// file of the driver (cdylib).
    ///
    /// # Errors
    /// * `BuildTaskError::EmptyManifestPath` - If the manifest path is empty
    /// * `BuildTaskError::DllNotFound` - If the driver `.dll` file is not found
    ///   in the build output
    pub fn run(&self) -> Result<PathBuf, BuildTaskError> {
        info!("Running cargo build for package: {}", self.package_name);
        let mut args = vec!["build".to_string()];
        args.push("--message-format=json".to_string());
        args.push("-p".to_string());
        args.push(self.package_name.to_string());
        if let Some(path) = self.manifest_path.to_str() {
            args.push("--manifest-path".to_string());
            args.push(path.to_string());
        } else {
            return Err(BuildTaskError::EmptyManifestPath);
        }
        if let Some(profile) = self.profile {
            args.push("--profile".to_string());
            args.push(profile.to_string());
        }
        if let Some(target_arch) = self.target_arch {
            args.push("--target".to_string());
            args.push(to_target_triple(*target_arch));
        }
        if let Some(flag) = trace::get_cargo_verbose_flags(self.verbosity_level) {
            args.push(flag.to_string());
        }
        let args = args
            .iter()
            .map(std::string::String::as_str)
            .collect::<Vec<&str>>();

        // Run cargo build from the provided working directory so that config.toml
        // is respected
        let output = self
            .command_exec
            .run("cargo", &args, None, Some(self.working_dir))?;

        for message in Message::parse_stream(std::io::Cursor::new(&output.stdout)) {
            match message {
                Ok(Message::CompilerArtifact(artifact)) => {
                    let normalized_pkg_name = self.package_name.replace('-', "_");
                    let kind_is_cdylib = artifact
                        .target
                        .kind
                        .iter()
                        .any(|k| k.to_string() == "cdylib");
                    let crate_type_is_cdylib = artifact
                        .target
                        .crate_types
                        .iter()
                        .any(|t| t.to_string() == "cdylib");
                    let artifact_manifest_norm = artifact.manifest_path.as_str().replace('\\', "/");
                    let self_manifest_norm =
                        self.manifest_path.to_string_lossy().replace('\\', "/");
                    if artifact_manifest_norm == self_manifest_norm
                        && kind_is_cdylib
                        && crate_type_is_cdylib
                        && artifact.target.name == normalized_pkg_name
                        && !artifact.filenames.is_empty()
                    {
                        debug!(
                            "Matched driver crate (name={:?}, kinds={:?}, crate_types={:?}, \
                             filenames={:?})",
                            artifact.target.name,
                            artifact.target.kind,
                            artifact.target.crate_types,
                            artifact.filenames
                        );
                        return Ok(artifact
                            .filenames
                            .into_iter()
                            .find(|f| f.extension() == Some("dll"))
                            .ok_or(BuildTaskError::DllNotFound)?
                            .as_std_path()
                            .to_path_buf());
                    }
                    debug!(
                        "Skipping crate (name={:?}, kinds={:?}, crate_types={:?}, filenames={:?})",
                        artifact.target.name,
                        artifact.target.kind,
                        artifact.target.crate_types,
                        artifact.filenames
                    );
                }
                Ok(_) => { /* ignore */ }
                Err(err) => {
                    debug!("Skipping unparsable cargo message: {err}");
                }
            }
        }
        Err(BuildTaskError::DllNotFound)
    }
}

#[cfg(test)]
mod tests {
    #[cfg(windows)]
    use std::os::windows::process::ExitStatusExt;
    use std::process::Output;

    use mockall::predicate::*;
    use wdk_build::CpuArchitecture;

    use super::*;
    use crate::{actions::Profile, providers::exec::MockCommandExec};

    #[test]
    fn new_succeeds_for_valid_args() {
        let working_dir = PathBuf::from("C:/absolute/path/to/working/dir");
        let package_name = "test_package";
        let profile = Profile::Debug;
        let target_arch = Some(&CpuArchitecture::Amd64);
        let verbosity_level = clap_verbosity_flag::Verbosity::default();
        let command_exec = CommandExec::new();

        let build_task = BuildTask::new(
            package_name,
            &working_dir,
            Some(&profile),
            target_arch,
            verbosity_level,
            &command_exec,
        );

        assert_eq!(build_task.package_name, package_name);
        assert_eq!(build_task.profile, Some(&profile));
        assert_eq!(build_task.target_arch, target_arch);
        assert_eq!(build_task.manifest_path, working_dir.join("Cargo.toml"));
        assert_eq!(
            std::ptr::from_ref(build_task.command_exec),
            &raw const command_exec,
            "CommandExec instances are not the same"
        );
        // TODO: Add assert for verbosity_level once `clap-verbosity-flag` crate
        // is updated to 3.0.4
    }

    #[test]
    #[should_panic(expected = "Working directory path must be absolute. Input path: \
                               relative/path/to/working/dir")]
    fn new_panics_when_working_dir_is_not_absolute() {
        let working_dir = PathBuf::from("relative/path/to/working/dir");
        let package_name = "test_package";
        let profile = Some(Profile::Debug);
        let target_arch = Some(&CpuArchitecture::Arm64);
        let verbosity_level = clap_verbosity_flag::Verbosity::default();
        let command_exec = CommandExec::new();

        BuildTask::new(
            package_name,
            &working_dir,
            profile.as_ref(),
            target_arch,
            verbosity_level,
            &command_exec,
        );
    }

    /// Helper to build a synthetic cargo `--message-format=json`
    /// compiler-artifact line.
    fn artifact_json(
        package_id_name: &str,
        target_name: &str,
        manifest_path: &str,
        kinds: &[&str],
        crate_types: &[&str],
        filenames: &[&str],
    ) -> String {
        let mp_norm = manifest_path.replace('\\', "/");
        let kinds_json = kinds
            .iter()
            .map(|k| format!("\"{k}\""))
            .collect::<Vec<_>>()
            .join(",");
        let crate_types_json = crate_types
            .iter()
            .map(|t| format!("\"{t}\""))
            .collect::<Vec<_>>()
            .join(",");
        let files_json = filenames
            .iter()
            .map(|f| format!("\"{}\"", f.replace('\\', "/")))
            .collect::<Vec<_>>()
            .join(",");
        format!(
            r#"{{"reason":"compiler-artifact","package_id":"{package_id_name} 0.1.0 (path+file:///{mp_norm})","manifest_path":"{mp_norm}","target":{{"name":"{target_name}","kind":[{kinds_json}],"crate_types":[{crate_types_json}],"src_path":"{mp_norm}","edition":"2021"}},"profile":{{"opt_level":"0","debug_assertions":true,"overflow_checks":true,"test":false}},"features":[],"filenames":[{files_json}],"executable":null,"fresh":false}}"#
        )
    }

    fn output_from_stdout(stdout: &str) -> Output {
        Output {
            status: std::process::ExitStatus::from_raw(0),
            stdout: stdout.as_bytes().to_vec(),
            stderr: Vec::new(),
        }
    }

    #[test]
    fn run_returns_dll_not_found_when_kind_not_cdylib() {
        let working_dir = PathBuf::from("C:/abs/driver");
        let manifest_path = working_dir.join("Cargo.toml");
        let manifest_path_str = manifest_path.to_string_lossy().to_string();
        // Use non-cdylib kind/crate_types so artifact is skipped.
        let json = artifact_json(
            "my-driver", // package_id name (hyphen form)
            "my-driver", // target.name (hyphen so also name mismatch vs normalized underscore)
            &manifest_path_str,
            &["lib"], // kinds
            &["lib"], // crate_types
            &["C:/abs/driver/my-driver.dll"],
        );
        let mut mock = MockCommandExec::new();
        mock.expect_run()
            .returning(move |_, _, _, _| Ok(output_from_stdout(&(json.clone() + "\n"))));
        let task = BuildTask::new(
            "my-driver",
            &working_dir,
            Some(&Profile::Debug),
            None,
            clap_verbosity_flag::Verbosity::default(),
            &mock,
        );
        let err = task.run().unwrap_err();
        assert!(matches!(err, BuildTaskError::DllNotFound));
    }

    #[test]
    fn run_returns_dll_not_found_when_name_mismatch() {
        let working_dir = PathBuf::from("C:/abs/driver");
        let manifest_path = working_dir.join("Cargo.toml");
        let manifest_path_str = manifest_path.to_string_lossy().to_string();
        // Name mismatch: target uses other_crate so skipped even though cdylib.
        let json = artifact_json(
            "other_crate", // package_id name
            "other_crate", // target.name
            &manifest_path_str,
            &["cdylib"],                        // kinds
            &["cdylib"],                        // crate_types
            &["C:/abs/driver/other_crate.dll"], // filenames
        );
        let mut mock = MockCommandExec::new();
        mock.expect_run()
            .returning(move |_, _, _, _| Ok(output_from_stdout(&(json.clone() + "\n"))));
        let task = BuildTask::new(
            "my-driver",
            &working_dir,
            Some(&Profile::Debug),
            None,
            clap_verbosity_flag::Verbosity::default(),
            &mock,
        );
        let err = task.run().unwrap_err();
        assert!(matches!(err, BuildTaskError::DllNotFound));
    }

    #[test]
    fn run_returns_dll_not_found_when_manifest_path_mismatch() {
        let working_dir = PathBuf::from("C:/abs/driver");
        let wrong_manifest = "C:/abs/other/Cargo.toml";
        let json = artifact_json(
            "my-driver",
            "my-driver",
            wrong_manifest,
            &["cdylib"],
            &["cdylib"],
            &["C:/abs/driver/my-driver.dll"],
        );
        let mut mock = MockCommandExec::new();
        mock.expect_run()
            .returning(move |_, _, _, _| Ok(output_from_stdout(&(json.clone() + "\n"))));
        let task = BuildTask::new(
            "my-driver",
            &working_dir,
            Some(&Profile::Debug),
            None,
            clap_verbosity_flag::Verbosity::default(),
            &mock,
        );
        let err = task.run().unwrap_err();
        assert!(matches!(err, BuildTaskError::DllNotFound));
    }

    #[test]
    fn run_returns_dll_not_found_when_empty_filenames() {
        let working_dir = PathBuf::from("C:/abs/driver");
        let manifest_path = working_dir.join("Cargo.toml");
        let manifest_path_str = manifest_path.to_string_lossy().replace('\\', "/");
        let json = artifact_json(
            "my-driver",
            "my-driver",
            &manifest_path_str,
            &["cdylib"],
            &["cdylib"],
            &[], // empty filenames
        );
        let mut mock = MockCommandExec::new();
        mock.expect_run()
            .returning(move |_, _, _, _| Ok(output_from_stdout(&(json.clone() + "\n"))));
        let task = BuildTask::new(
            "my-driver",
            &working_dir,
            Some(&Profile::Debug),
            None,
            clap_verbosity_flag::Verbosity::default(),
            &mock,
        );
        let err = task.run().unwrap_err();
        assert!(matches!(err, BuildTaskError::DllNotFound));
    }

    #[test]
    fn run_returns_dll_not_found_when_crate_types_not_cdylib() {
        let working_dir = PathBuf::from("C:/abs/driver");
        let manifest_path = working_dir.join("Cargo.toml");
        let manifest_path_str = manifest_path.to_string_lossy().replace('\\', "/");
        // kind is cdylib but crate_types is lib – differentiate this specific failure.
        let json = artifact_json(
            "my-driver",
            "my-driver",
            &manifest_path_str,
            &["cdylib"],
            &["lib"], // crate_types mismatch
            &["C:/abs/driver/my-driver.dll"],
        );
        let mut mock = MockCommandExec::new();
        mock.expect_run()
            .returning(move |_, _, _, _| Ok(output_from_stdout(&(json.clone() + "\n"))));
        let task = BuildTask::new(
            "my-driver",
            &working_dir,
            Some(&Profile::Debug),
            None,
            clap_verbosity_flag::Verbosity::default(),
            &mock,
        );
        let err = task.run().unwrap_err();
        assert!(matches!(err, BuildTaskError::DllNotFound));
    }

    #[test]
    fn run_returns_ok_with_matching_cdylib_artifact() {
        let working_dir = PathBuf::from("C:/abs/driver");
        let manifest_path = working_dir.join("Cargo.toml");
        let manifest_path_str = manifest_path.to_string_lossy().replace('\\', "/");
        // Provide artifact with matching target.name (underscore normalized) and a
        // hyphenated package_id name similar to real cargo output.
        // NOTE: cargo_metadata's Message::parse_stream requires specific fields
        // that match cargo's actual JSON output format exactly.
        let json = artifact_json(
            "my-driver", // package_id name (original hyphen form)
            "my_driver", // target.name underscore normalized
            &manifest_path_str,
            &["cdylib"],
            &["cdylib"],
            &["C:/abs/driver/my-driver.dll", "C:/abs/driver/my-driver.pdb"],
        );
        let mut mock = MockCommandExec::new();
        mock.expect_run()
            .returning(move |_, _, _, _| Ok(output_from_stdout(&(json.clone() + "\n"))));
        let task = BuildTask::new(
            "my-driver",
            &working_dir,
            Some(&Profile::Debug),
            None,
            clap_verbosity_flag::Verbosity::default(),
            &mock,
        );
        let dll_path = task.run().expect("Expected successful match");
        assert_eq!(dll_path.to_string_lossy(), "C:/abs/driver/my-driver.dll");
    }

    #[test]
    fn run_ignores_unparsable_messages_and_still_errors() {
        let working_dir = PathBuf::from("C:/abs/driver");
        // Intentionally invalid JSON line
        let stdout = "{not-json}\n";
        let mut mock = MockCommandExec::new();
        mock.expect_run()
            .returning(move |_, _, _, _| Ok(output_from_stdout(stdout)));
        let task = BuildTask::new(
            "my-driver",
            &working_dir,
            Some(&Profile::Debug),
            None,
            clap_verbosity_flag::Verbosity::default(),
            &mock,
        );
        let err = task.run().unwrap_err();
        assert!(matches!(err, BuildTaskError::DllNotFound));
    }

    #[test]
    fn run_errors_on_empty_manifest_path() {
        // Create a BuildTask with a manifest path that cannot be converted to &str
        // Hard to simulate on Windows with valid PathBuf; instead directly test failure
        // branch by creating a synthetic task and overriding manifest_path with
        // OsString containing null. For simplicity here, we assert current
        // implementation succeeds for UTF-8; deeper test would require refactor
        // to inject manifest_path creation.
        let working_dir = PathBuf::from("C:/abs/driver");
        let mut mock = MockCommandExec::new();
        mock.expect_run().returning(|_, _, _, _| {
            Ok(Output {
                status: std::process::ExitStatus::from_raw(0),
                stdout: Vec::new(),
                stderr: Vec::new(),
            })
        });
        let task = BuildTask::new(
            "pkg",
            &working_dir,
            Some(&Profile::Debug),
            None,
            clap_verbosity_flag::Verbosity::default(),
            &mock,
        );
        // This will end as DllNotFound since no JSON lines provided
        let err = task.run().unwrap_err();
        assert!(matches!(err, BuildTaskError::DllNotFound));
    }
}<|MERGE_RESOLUTION|>--- conflicted
+++ resolved
@@ -16,11 +16,7 @@
 #[double]
 use crate::providers::exec::CommandExec;
 use crate::{
-<<<<<<< HEAD
-    actions::{build::error::BuildTaskError, to_target_triple, Profile},
-=======
-    actions::{Profile, TargetArch, build::error::BuildTaskError, to_target_triple},
->>>>>>> de6622ae
+    actions::{Profile, build::error::BuildTaskError, to_target_triple},
     trace,
 };
 
