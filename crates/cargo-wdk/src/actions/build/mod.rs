// Copyright (c) Microsoft Corporation
// License: MIT OR Apache-2.0
//! This module contains the `BuildAction` struct and its associated methods
//! for orchestrating the build and packaging of a driver project. It consists
//! the logic to build and package standalone projects, workspaces, individual
//! members in a workspace and emulated workspaces. It consists of two tasks -
//! `BuildTask` that handles the build phase and the `PackageTask` that handles
//! the package phase.

mod build_task;
mod error;
mod package_task;
#[cfg(test)]
mod tests;
use std::{
    path::{Path, PathBuf, absolute},
    result::Result::Ok,
};

use anyhow::Result;
use build_task::BuildTask;
use cargo_metadata::Metadata as CargoMetadata;
use error::BuildActionError;
use mockall_double::double;
use package_task::{PackageTask, PackageTaskParams};
use tracing::{debug, error as err, info, warn};
use wdk_build::{
    metadata::{TryFromCargoMetadataError, Wdk},
    CpuArchitecture,
};

<<<<<<< HEAD
use crate::actions::{build::error::BuildTaskError, Profile};
=======
use crate::actions::{Profile, TargetArch, to_target_triple};
>>>>>>> de6622ae
#[double]
use crate::providers::{exec::CommandExec, fs::Fs, metadata::Metadata, wdk_build::WdkBuild};

pub struct BuildActionParams<'a> {
    pub working_dir: &'a Path,
    pub profile: Option<&'a Profile>,
    pub target_arch: Option<&'a CpuArchitecture>,
    pub verify_signature: bool,
    pub is_sample_class: bool,
    pub verbosity_level: clap_verbosity_flag::Verbosity,
}

/// Action that orchestrates the build and package of a driver project. Build is
/// a pre-requisite for packaging.
pub struct BuildAction<'a> {
    working_dir: PathBuf,
    profile: Option<&'a Profile>,
    target_arch: Option<&'a CpuArchitecture>,
    verify_signature: bool,
    is_sample_class: bool,
    verbosity_level: clap_verbosity_flag::Verbosity,

    // Injected deps
    wdk_build: &'a WdkBuild,
    command_exec: &'a CommandExec,
    fs: &'a Fs,
    metadata: &'a Metadata,
}

impl<'a> BuildAction<'a> {
    /// Creates a new instance of `BuildAction`.
    ///
    /// # Arguments:
    /// * `params` - The `BuildActionParams` struct containing the parameters
    ///   for the build action
    /// * `wdk_build` - The WDK build provider instance
    /// * `command_exec` - The command execution provider instance
    /// * `fs` - The file system provider instance
    /// * `metadata` - The metadata provider instance
    ///
    /// # Returns
    /// * `Result<Self>` - A result containing either a new instance of
    ///   `BuildAction` on success, or an `anyhow::Error`.
    ///
    /// # Errors
    /// * [`anyhow::Error`] -  If `params.working_dir` is not a syntactically
    ///   valid path, e.g. it is empty
    pub fn new(
        params: &BuildActionParams<'a>,
        wdk_build: &'a WdkBuild,
        command_exec: &'a CommandExec,
        fs: &'a Fs,
        metadata: &'a Metadata,
    ) -> Result<Self> {
        // TODO: validate params
        Ok(Self {
            working_dir: absolute(params.working_dir)?,
            profile: params.profile,
            target_arch: params.target_arch,
            verify_signature: params.verify_signature,
            is_sample_class: params.is_sample_class,
            verbosity_level: params.verbosity_level,
            wdk_build,
            command_exec,
            fs,
            metadata,
        })
    }

    /// Entry point method to execute the packaging action flow.
    ///
    /// # Returns
    /// * `Result<(), BuildActionError>` - A result containing an empty tuple or
    ///   an error of type `BuildActionError`.
    ///
    /// # Errors
    /// * `BuildActionError::NotAWorkspaceMember` - If the working directory is
    ///   not a workspace member.
    /// * `BuildActionError::PackageTaskInit` - If there is an error
    ///   initializing the package task.
    /// * `BuildActionError::PackageTask` - If there is an error during the
    ///   package task process.
    /// * `BuildActionError::CargoMetadataParse` - If it is not a valid rust
    ///   project/workspace and error parsing Cargo.toml.
    /// * `BuildActionError::WdkMetadataParse` - Error Parsing WDK metadata from
    ///   Cargo.toml, not a valid driver project/workspace.
    /// * `BuildActionError::WdkBuildConfig` - If there is an error setting up
    ///   Path for the tools or when failed to detect WDK build number.
    /// * `BuildActionError::Io` - Wraps all possible IO errors.
    /// * `BuildActionError::CommandExecution` - If there is an error executing
    ///   a command.
    /// * `BuildActionError::NoValidRustProjectsInTheDirectory` - If no valid
    ///   Rust projects are found in the working directory.
    /// * `BuildActionError::OneOrMoreRustProjectsFailedToBuild` - If one or
    ///   more Rust projects fail to build in an emulated workspace.
    /// * `BuildActionError::OneOrMoreWorkspaceMembersFailedToBuild` - If one or
    ///   more workspace members fail to build inside a workspace.
    /// * `BuildActionError::BuildTask` - If there is an error during the build
    ///   task process.
    pub fn run(&self) -> Result<(), BuildActionError> {
        debug!(
            "Initialized build for project at: {}",
            self.working_dir.display()
        );
        let build_number = self.wdk_build.detect_wdk_build_number()?;
        debug!("WDK build number: {}", build_number);

        // Standalone driver/driver workspace support
        if self.fs.exists(&self.working_dir.join("Cargo.toml")) {
            return self.run_from_workspace_root(&self.working_dir);
        }

        // Emulated workspaces support
        let dirs = self.fs.read_dir_entries(&self.working_dir)?;
        debug!(
            "Checking for valid Rust projects in the working directory: {}",
            self.working_dir.display()
        );

        let mut is_valid_dir_with_rust_projects = false;
        for dir in &dirs {
            if self.fs.dir_file_type(dir)?.is_dir()
                && self.fs.exists(&dir.path().join("Cargo.toml"))
            {
                debug!(
                    "Found atleast one valid Rust project directory: {}, continuing with the \
                     build flow",
                    dir.path()
                        .file_name()
                        .expect(
                            "package sub directory name ended with \"..\" which is not expected"
                        )
                        .to_string_lossy()
                );
                is_valid_dir_with_rust_projects = true;
                break;
            }
        }

        if !is_valid_dir_with_rust_projects {
            return Err(BuildActionError::NoValidRustProjectsInTheDirectory(
                self.working_dir.clone(),
            ));
        }

        info!("Building packages in {}", self.working_dir.display());

        let mut failed_atleast_one_project = false;
        for dir in dirs {
            debug!("Checking dir entry: {}", dir.path().display());
            if !self.fs.dir_file_type(&dir)?.is_dir()
                || !self.fs.exists(&dir.path().join("Cargo.toml"))
            {
                debug!("Dir entry is not a valid Rust package");
                continue;
            }

            let working_dir_path = dir.path(); // Avoids a short-lived temporary
            let sub_dir = working_dir_path
                .file_name()
                .expect("package sub directory name ended with \"..\" which is not expected")
                .to_string_lossy();

            debug!("Building package(s) in dir {sub_dir}");
            if let Err(e) = self.run_from_workspace_root(&dir.path()) {
                failed_atleast_one_project = true;
                err!(
                    "Error building project: {sub_dir}, error: {:?}",
                    anyhow::Error::new(e)
                );
            }
        }

        debug!("Done building packages in {}", self.working_dir.display());
        if failed_atleast_one_project {
            return Err(BuildActionError::OneOrMoreRustProjectsFailedToBuild(
                self.working_dir.clone(),
            ));
        }

        info!(
            "Build completed successfully for packages in {}",
            self.working_dir.display()
        );
        Ok(())
    }

    // Runs build for the given working directory and the cargo metadata
    fn run_from_workspace_root(&self, working_dir: &Path) -> Result<(), BuildActionError> {
        let cargo_metadata = &self.get_cargo_metadata(working_dir)?;
        let wdk_metadata = Wdk::try_from(cargo_metadata);
        let workspace_packages = cargo_metadata.workspace_packages();
        let workspace_root =
            absolute(cargo_metadata.workspace_root.as_std_path()).map_err(|e| {
                BuildActionError::NotAbsolute(cargo_metadata.workspace_root.clone().into(), e)
            })?;
        if workspace_root.eq(&working_dir) {
            // If the working directory is root of a standalone project or a
            // workspace
            debug!(
                "Running from standalone project or from a root of a workspace: {}",
                working_dir.display()
            );
            let mut failed_atleast_one_workspace_member = false;
            for package in workspace_packages {
                let package_root_path: PathBuf = package
                    .manifest_path
                    .parent()
                    .expect("Unable to find package path from Cargo manifest path")
                    .into();

                let package_root_path = absolute(package_root_path.as_path())
                    .map_err(|e| BuildActionError::NotAbsolute(package_root_path.clone(), e))?;
                debug!(
                    "Building workspace member package: {}",
                    package_root_path.display()
                );
                if let Err(e) =
                    self.build_and_package(&package_root_path, &wdk_metadata, &package.name)
                {
                    failed_atleast_one_workspace_member = true;
                    err!(
                        "Error building the workspace member project: {}, error: {:?}",
                        package_root_path.display(),
                        anyhow::Error::new(e)
                    );
                }
            }
            if let Err(e) = wdk_metadata {
                // Ignore NoWdkConfigurationsDetected but propagate any other error
                if !matches!(e, TryFromCargoMetadataError::NoWdkConfigurationsDetected) {
                    return Err(BuildActionError::WdkMetadataParse(e));
                }
            }

            if failed_atleast_one_workspace_member {
                return Err(BuildActionError::OneOrMoreWorkspaceMembersFailedToBuild(
                    working_dir.to_owned(),
                ));
            }
        } else {
            // If the working directory is a workspace member directory
            debug!(
                "Running from a workspace member directory: {}",
                working_dir.display()
            );
            let package = workspace_packages.iter().find(|p| {
                let package_root_path: PathBuf = p
                    .manifest_path
                    .parent()
                    .expect("Unable to find package path from Cargo manifest path")
                    .into();
                absolute(package_root_path.as_path()).is_ok_and(|p| {
                    debug!("Processing workspace member package: {}", p.display());
                    p.eq(&working_dir)
                })
            });

            let package = package
                .ok_or_else(|| BuildActionError::NotAWorkspaceMember(working_dir.to_owned()))?;

            self.build_and_package(working_dir, &wdk_metadata, &package.name)?;

            if let Err(e) = wdk_metadata {
                // Ignore NoWdkConfigurationsDetected but propagate any other error
                if !matches!(e, TryFromCargoMetadataError::NoWdkConfigurationsDetected) {
                    return Err(BuildActionError::WdkMetadataParse(e));
                }
            }
        }

        debug!(
            "Build completed successfully for path: {}",
            working_dir.display()
        );

        Ok(())
    }

    fn get_cargo_metadata(&self, working_dir: &Path) -> Result<CargoMetadata, BuildActionError> {
        let working_dir_path_trimmed: PathBuf = working_dir
            .to_string_lossy()
            .trim_start_matches("\\\\?\\")
            .into();
        let cargo_metadata = self
            .metadata
            .get_cargo_metadata_at_path(&working_dir_path_trimmed)?;
        Ok(cargo_metadata)
    }

    // Method to perform the build and package tasks on the given package
    fn build_and_package(
        &self,
        working_dir: &Path,
        wdk_metadata: &Result<Wdk, TryFromCargoMetadataError>,
        package_name: &str,
    ) -> Result<(), BuildActionError> {
        info!("Building package {package_name}");
        let (dll_path, wdk_metadata) = match BuildTask::new(
            package_name,
            working_dir,
            self.profile,
            self.target_arch,
            self.verbosity_level,
            self.command_exec,
        )
        .run()
        {
            Ok(dll_path) => {
                debug!("Found driver binary(.dll) at {}", dll_path.display());
                if let Ok(meta) = wdk_metadata {
                    info!("Found wdk metadata in `{package_name}` package");
                    (dll_path, meta)
                } else {
                    warn!("WDK metadata is not found for `{package_name}`; skipping packaging",);
                    return Ok(());
                }
            }
            Err(BuildTaskError::DllNotFound) => {
                if wdk_metadata.is_ok() {
                    warn!(
                        "WDK metadata is present in workspace manifest. But `{package_name}` may \
                         not be a driver, no cdylib (.dll) artifact found; skipping packaging"
                    );
                } else {
                    info!("WDK metadata not found for `{package_name}`; skipping packaging");
                }
                return Ok(());
            }
            Err(e) => return Err(BuildActionError::BuildTask(e)),
        };

        let (target_arch, artifacts_dir) =
            self.determine_target_arch_and_artifacts_dir(working_dir, &dll_path)?;

        // Set up the `PATH` system environment variable with WDK/SDK bin and tools
        // paths.
        wdk_build::cargo_make::setup_path().map_err(|e| {
            debug!("Failed to set up PATH for WDK/SDK tools");
            BuildActionError::WdkBuildConfig(e)
        })?;
        debug!("PATH env variable is set with WDK bin and tools paths");

        PackageTask::new(
            &PackageTaskParams {
                package_name,
                working_dir,
                artifacts_dir: &artifacts_dir,
                target_arch: &target_arch,
                verify_signature: self.verify_signature,
                sample_class: self.is_sample_class,
                driver_model: &wdk_metadata.driver_model,
            },
            self.wdk_build,
            self.command_exec,
            self.fs,
        )
        .run()?;

        info!("Finished building {package_name}");
        Ok(())
    }

    /// Determine the effective target architecture for packaging.
    fn determine_target_arch_and_artifacts_dir(
        &self,
        working_dir: &Path,
        dll_path: &Path,
    ) -> Result<(CpuArchitecture, PathBuf), BuildActionError> {
        let artifacts_dir = dll_path
            .parent()
            .ok_or(BuildActionError::DriverBinaryMissingParent)?;
        let artifacts_dir = absolute(artifacts_dir)
            .map_err(|e| BuildActionError::NotAbsolute(artifacts_dir.to_path_buf(), e))?;
        debug!(
            "Driver artifacts parent directory: {}",
            artifacts_dir.display()
        );
        if let Some(explicit) = self.target_arch {
            return Ok((*explicit, artifacts_dir));
        }
        let expected_profile_dir = if matches!(self.profile, Some(Profile::Release)) {
            "release"
        } else {
            "debug"
        };
        let components: Vec<String> = artifacts_dir
            .components()
            .map(|c| c.as_os_str().to_string_lossy().to_string())
            .collect();
        if let Some(tgt_idx) = components.iter().rposition(|c| c == "target") {
            if components.len() > tgt_idx + 2 && components[tgt_idx + 2] == expected_profile_dir {
                let triple = &components[tgt_idx + 1];
                if let Ok(a) = Self::arch_from_triple(triple) {
                    debug!("Inferred architecture {:?} from artifact layout", a);
                    return Ok((a, artifacts_dir));
                }
            }
        }
        Ok((
            self.detect_target_arch_using_cargo_rustc(working_dir)?,
            artifacts_dir,
        ))
    }

    // Maps a target triple string to a CPU architecture.
    fn arch_from_triple(triple: &str) -> Result<CpuArchitecture, BuildActionError> {
        if triple.contains("x86_64") {
            Ok(CpuArchitecture::Amd64)
        } else if triple.contains("aarch64") {
            Ok(CpuArchitecture::Arm64)
        } else {
            Err(BuildActionError::UnsupportedArchitecture(
                triple.to_string(),
            ))
        }
    }

    /// Detects the effective target architecture Cargo will build for this
    /// package by invoking `cargo rustc -- --print cfg` inside the package
    /// directory and parsing the emitted `target_arch="..."` cfg value.
    ///
    /// # Arguments
    /// * `command_exec` - A reference to the `CommandExec` struct that provides
    ///   methods for executing commands.
    ///
    /// # Returns
    /// * `CpuArchitecture`
    /// * `anyhow::Error` if the command fails to execute or the output is not
    ///   in the expected format.
    fn detect_target_arch_using_cargo_rustc(
        &self,
        working_dir: &Path,
    ) -> Result<CpuArchitecture, BuildActionError> {
        let args = ["rustc", "--", "--print", "cfg"];
        let output = self
            .command_exec
            .run("cargo", &args, None, Some(working_dir))?;
        for line in output.stdout.split(|b| *b == b'\n') {
            if let Some(rest) = line.strip_prefix(b"target_arch=\"") {
                if let Some(end_quote) = rest.iter().position(|b| *b == b'"') {
                    let arch = &rest[..end_quote];
                    return match arch {
                        b"x86_64" => Ok(CpuArchitecture::Amd64),
                        b"aarch64" => Ok(CpuArchitecture::Arm64),
                        _ => {
                            return Err(BuildActionError::UnsupportedArchitecture(
                                String::from_utf8_lossy(arch).into(),
                            ))
                        }
                    };
                }
            }
        }

        Err(BuildActionError::DetectTargetArch)
    }
}<|MERGE_RESOLUTION|>--- conflicted
+++ resolved
@@ -25,15 +25,11 @@
 use package_task::{PackageTask, PackageTaskParams};
 use tracing::{debug, error as err, info, warn};
 use wdk_build::{
+    CpuArchitecture,
     metadata::{TryFromCargoMetadataError, Wdk},
-    CpuArchitecture,
 };
 
-<<<<<<< HEAD
-use crate::actions::{build::error::BuildTaskError, Profile};
-=======
-use crate::actions::{Profile, TargetArch, to_target_triple};
->>>>>>> de6622ae
+use crate::actions::{Profile, build::error::BuildTaskError};
 #[double]
 use crate::providers::{exec::CommandExec, fs::Fs, metadata::Metadata, wdk_build::WdkBuild};
 
@@ -482,7 +478,7 @@
                         _ => {
                             return Err(BuildActionError::UnsupportedArchitecture(
                                 String::from_utf8_lossy(arch).into(),
-                            ))
+                            ));
                         }
                     };
                 }
