--- conflicted
+++ resolved
@@ -25,16 +25,11 @@
 
 use anyhow::Result;
 use package_task::{PackageTask, PackageTaskParams};
-<<<<<<< HEAD
-use tracing::{debug, error as log_error, info, warn};
+use tracing::{debug, error as err, info, warn};
 use wdk_build::{
     metadata::{TryFromCargoMetadataError, Wdk},
     CpuArchitecture,
 };
-=======
-use tracing::{debug, error as err, info, warn};
-use wdk_build::metadata::{TryFromCargoMetadataError, Wdk};
->>>>>>> b9595bd9
 
 use crate::actions::{build::BuildAction, Profile};
 #[double]
@@ -248,11 +243,8 @@
             .canonicalize_path(cargo_metadata.workspace_root.clone().as_std_path())?;
         if workspace_root.eq(working_dir) {
             debug!("Running from workspace root");
-<<<<<<< HEAD
-=======
             let target_directory: PathBuf = target_directory.into();
             let mut failed_atleast_one_workspace_member = false;
->>>>>>> b9595bd9
             for package in workspace_packages {
                 let package_root_path: PathBuf = package
                     .manifest_path
