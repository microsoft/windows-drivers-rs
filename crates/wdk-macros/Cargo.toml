--- conflicted
+++ resolved
@@ -24,16 +24,6 @@
 syn = { version = "2.0.58", features = ["full"] }
 
 [dev-dependencies]
-<<<<<<< HEAD
-=======
-wdk-sys.workspace = true
-fs4 = { version = "0.8.2", features = ["sync"] }
-pathdiff = "0.2.0"
-lazy_static = "1.4.0"
-macrotest = "1.0.12"
-owo-colors = "4.0.0"
-paste = "1.0.15"
->>>>>>> a78e7106
 pretty_assertions = "1.4.0"
 syn = { version = "2.0.58", features = ["extra-traits"] }
 
