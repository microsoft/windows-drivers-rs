--- conflicted
+++ resolved
@@ -20,11 +20,7 @@
   build:
     name: Build
     strategy:
-<<<<<<< HEAD
-      fail-fast: false
-=======
       fail-fast: false # Allow all matrix variants to complete even if some fail
->>>>>>> bb16b9fa
       matrix:
         runner:
           - name: windows-latest
@@ -123,18 +119,11 @@
         run: cargo +${{ matrix.rust_toolchain }} install --path=crates/cargo-wdk --profile ${{ matrix.cargo_profile }} --locked --force
 
       - name: Build & Package Examples (via cargo-wdk)
-<<<<<<< HEAD
         # if: ${{ env.CERT_TOOLS_PRESENT == 'true' }}
-        run: cargo +${{ matrix.rust_toolchain }} wdk build --cwd ./examples --profile ${{ matrix.cargo_profile }} --target-arch ${{ matrix.target_triple.arch }} --sample
-
-      - name: Run build on tests folder (via cargo-wdk)
-        # if: ${{ env.CERT_TOOLS_PRESENT == 'true' }}
-        run: cargo +${{ matrix.rust_toolchain }} wdk build --cwd ./tests --profile ${{ matrix.cargo_profile }} --target-arch ${{ matrix.target_triple.arch }}
-=======
         run: cargo +${{ matrix.rust_toolchain }} wdk build --profile ${{ matrix.cargo_profile }} --target-arch ${{ matrix.target_triple.arch }} --sample
         working-directory: ./examples
 
       - name: Run build on tests folder (via cargo-wdk)
+        # if: ${{ env.CERT_TOOLS_PRESENT == 'true' }}
         run: cargo +${{ matrix.rust_toolchain }} wdk build --profile ${{ matrix.cargo_profile }} --target-arch ${{ matrix.target_triple.arch }}
-        working-directory: ./tests
->>>>>>> bb16b9fa
+        working-directory: ./tests