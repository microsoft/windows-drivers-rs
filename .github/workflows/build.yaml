name: Build

on:
  push:
    branches-ignore:
      - 'gh-readonly-queue/**'
  pull_request:
  merge_group:
  schedule: # Trigger a job on default branch at 4AM PST everyday
    - cron: 0 11 * * *

concurrency:
  group: ${{ github.workflow }}-${{ github.event.compare || github.head_ref || github.ref }}
  cancel-in-progress: ${{ github.ref != 'refs/heads/main' }}

env:
  RUSTFLAGS: >-
    -D warnings
    -C target-feature=+crt-static

jobs:
  build:
    name: Build
    strategy:
      fail-fast: false # Allow all matrix variants to complete even if some fail
      matrix:
        runner:
          - name: windows-2025
            arch: amd64
          - name: windows-11-arm
            arch: arm64

        wdk:
          - version: 10.0.22621 # NI WDK
            source: winget
          - version: 10.0.26100 # GE WDK
            source: nuget

        llvm:
          - 17.0.6

        rust_toolchain:
          - stable
          - beta
          - nightly

        cargo_profile:
          - dev
          - release

        target_triple:
          - name: x86_64-pc-windows-msvc
            arch: amd64
          - name: aarch64-pc-windows-msvc
            arch: arm64
    
    runs-on: ${{ matrix.runner.name }}

    steps:
      - name: Checkout Repository
        uses: actions/checkout@v4

      - name: Install Winget
        if: matrix.runner.name == 'windows-11-arm'
        uses: ./.github/actions/install-winget
        with:
          GITHUB_TOKEN: ${{ secrets.GITHUB_TOKEN }}

      - name: Install Winget PowerShell Module
        shell: pwsh
        run: Install-Module -Name Microsoft.WinGet.Client -Repository PSGallery -Force

      - name: Install LLVM ${{ matrix.llvm }}
        uses: ./.github/actions/install-llvm
        with:
          version: ${{ matrix.llvm }}

      - name: Install WDK (${{ matrix.wdk.version }})
        uses: ./.github/actions/install-wdk
        with:
          version: ${{ matrix.wdk.version }}
          source: ${{ matrix.wdk.source }}
          host: ${{ matrix.wdk.source == 'nuget' && matrix.runner.arch || '' }}
          target: ${{ matrix.wdk.source == 'nuget' && matrix.target_triple.arch || '' }}

      - name: Install Rust Toolchain (${{ matrix.rust_toolchain }})
        uses: dtolnay/rust-toolchain@master
        with:
          toolchain: ${{ matrix.rust_toolchain }}
          targets: |
            ${{ matrix.target_triple.name }}

      - name: Run Cargo Build
        run: cargo +${{ matrix.rust_toolchain }} build --locked --profile ${{ matrix.cargo_profile }} --target ${{ matrix.target_triple.name }} --workspace --all-features

      - name: Install Cargo Make
        uses: taiki-e/install-action@v2
        with:
          tool: cargo-make

      - name: Run Cargo Make (package-driver-flow) in Workspace
        run: cargo make package-driver-flow +${{ matrix.rust_toolchain }} --locked --profile ${{ matrix.cargo_profile }} --target ${{ matrix.target_triple.name }} --workspace

      - name: Build Examples (via Cargo Make)
        run: cargo make --cwd ./examples build +${{ matrix.rust_toolchain }} --locked --profile ${{ matrix.cargo_profile }} --target ${{ matrix.target_triple.name }}

      - name: Package Examples (via Cargo Make)
        run: cargo make --cwd ./examples package-driver-flow +${{ matrix.rust_toolchain }} --locked --profile ${{ matrix.cargo_profile }} --target ${{ matrix.target_triple.name }}

<<<<<<< HEAD
      - name: Build Tests (via Cargo Make)
        run: cargo make --cwd ./tests build +${{ matrix.rust_toolchain }} --locked --profile ${{ matrix.cargo_profile }} --target ${{ matrix.target_triple.name }}

      - name: Package Tests (via Cargo Make)
        run: cargo make --cwd ./tests package-driver-flow +${{ matrix.rust_toolchain }} --locked --profile ${{ matrix.cargo_profile }} --target ${{ matrix.target_triple.name }}

      # Run cargo-wdk on examples
=======
      # Run cargo-wdk on examples and tests
>>>>>>> efaf57fb
      - name: Install cargo-wdk
        run: cargo +${{ matrix.rust_toolchain }} install --path=crates/cargo-wdk --profile ${{ matrix.cargo_profile }} --locked --force

      - name: Build & Package Examples (via cargo-wdk)
        run: cargo +${{ matrix.rust_toolchain }} wdk build --profile ${{ matrix.cargo_profile }} --target-arch ${{ matrix.target_triple.arch }} --sample
        working-directory: ./examples

      - name: Run build on tests folder (via cargo-wdk)
        run: cargo +${{ matrix.rust_toolchain }} wdk build --profile ${{ matrix.cargo_profile }} --target-arch ${{ matrix.target_triple.arch }}
        working-directory: ./tests<|MERGE_RESOLUTION|>--- conflicted
+++ resolved
@@ -107,17 +107,13 @@
       - name: Package Examples (via Cargo Make)
         run: cargo make --cwd ./examples package-driver-flow +${{ matrix.rust_toolchain }} --locked --profile ${{ matrix.cargo_profile }} --target ${{ matrix.target_triple.name }}
 
-<<<<<<< HEAD
       - name: Build Tests (via Cargo Make)
         run: cargo make --cwd ./tests build +${{ matrix.rust_toolchain }} --locked --profile ${{ matrix.cargo_profile }} --target ${{ matrix.target_triple.name }}
 
       - name: Package Tests (via Cargo Make)
         run: cargo make --cwd ./tests package-driver-flow +${{ matrix.rust_toolchain }} --locked --profile ${{ matrix.cargo_profile }} --target ${{ matrix.target_triple.name }}
 
-      # Run cargo-wdk on examples
-=======
       # Run cargo-wdk on examples and tests
->>>>>>> efaf57fb
       - name: Install cargo-wdk
         run: cargo +${{ matrix.rust_toolchain }} install --path=crates/cargo-wdk --profile ${{ matrix.cargo_profile }} --locked --force
 
