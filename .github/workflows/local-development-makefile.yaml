name: Local Development Makefile

on:
  push:
  pull_request:
  merge_group:
  schedule: # Trigger a job on default branch at 4AM PST everyday
    - cron: "0 11 * * *"

concurrency:
  group: ${{ github.workflow }}-${{ github.ref }}
  cancel-in-progress: ${{ github.ref != 'refs/heads/main' }}

env:
  RUSTFLAGS: -D warnings

jobs:
  build:
    name: Test WDR's local cargo-make Makefile
    strategy:
<<<<<<< HEAD
      fail-fast: false
=======
      fail-fast: false # Allow all matrix variants to complete even if some fail
>>>>>>> bb16b9fa
      matrix:
        runner:
          - name: windows-latest
            arch: amd64
          - name: windows-11-arm
            arch: arm64

        wdk:
          - version: 10.0.22621 # NI WDK
            source: winget
          - version: 10.0.26100 # GE WDK
            source: nuget

        llvm:
          - 17.0.6

        # Exclude WDK 10.0.22621 with ARM64 runner as it doesn't ship certmgr and makecert binaries
        exclude:
          - runner:
              name: windows-11-arm
              arch: arm64
            wdk:
              version: 10.0.22621
              source: winget

    runs-on: ${{ matrix.runner.name }}

    steps:
      - name: Checkout Repository
        uses: actions/checkout@v4

      - name: Install Winget
        uses: ./.github/actions/install-winget
        with:
          GITHUB_TOKEN: ${{ secrets.GITHUB_TOKEN }}

      - name: Install LLVM ${{ matrix.llvm }}
        uses: ./.github/actions/install-llvm
        with:
          version: ${{ matrix.llvm }}

      - name: Install WDK (${{ matrix.wdk.version }})
        uses: ./.github/actions/install-wdk
        with:
          version: ${{ matrix.wdk.version }}
          source: ${{ matrix.wdk.source }}
          host: ${{ matrix.runner.arch }}
          target: ${{ matrix.runner.arch }}

      - name: Install Nightly Rust Toolchain
        uses: dtolnay/rust-toolchain@nightly
        with:
          components: clippy, rustfmt

      - name: Install Beta Rust Toolchain
        uses: dtolnay/rust-toolchain@beta
        with:
          components: clippy

      - name: Install Stable Rust Toolchain
        uses: dtolnay/rust-toolchain@stable
        with:
          components: clippy

      - name: Install Cargo Make
        uses: taiki-e/install-action@v2
        with:
          tool: cargo-make

      - name: Test wdk-pre-commit-flow cargo-make task
        run: cargo make wdk-pre-commit-flow<|MERGE_RESOLUTION|>--- conflicted
+++ resolved
@@ -18,11 +18,7 @@
   build:
     name: Test WDR's local cargo-make Makefile
     strategy:
-<<<<<<< HEAD
-      fail-fast: false
-=======
       fail-fast: false # Allow all matrix variants to complete even if some fail
->>>>>>> bb16b9fa
       matrix:
         runner:
           - name: windows-latest
