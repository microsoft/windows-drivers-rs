on:
  push:
    branches-ignore:
      - 'gh-readonly-queue/**'
  pull_request:
  merge_group:
  schedule: # Trigger a job on default branch at 4AM PST everyday
    - cron: 0 11 * * *

name: Test

concurrency:
  group: ${{ github.workflow }}-${{ github.event.compare || github.head_ref || github.ref }}
  cancel-in-progress: ${{ github.ref != 'refs/heads/main' }}

jobs:
  test:
    name: Test
    strategy:
      fail-fast: false # Allow all matrix variants to complete even if some fail
      matrix:
        runner:
          - name: windows-2025
            arch: amd64
          - name: windows-11-arm
            arch: arm64

        wdk:
          - version: 10.0.22621 # NI WDK
            source: winget
          - version: 10.0.26100 # GE WDK
            source: nuget

        llvm:
          - 17.0.6

        rust_toolchain:
          - stable
          - beta
          # Pin nightly version temporarily due to bug in macrotest: https://github.com/eupn/macrotest/issues/131
          - nightly-2025-11-20

        cargo_profile:
          - dev
          - release

    runs-on: ${{ matrix.runner.name }}

    steps:
      - name: Checkout Repository
        uses: actions/checkout@v5

      - name: Install Winget
        if: matrix.runner.arch == 'arm64'
        uses: ./.github/actions/install-winget
        with:
          GITHUB_TOKEN: ${{ secrets.GITHUB_TOKEN }}

      - name: Install Winget PowerShell Module
        shell: pwsh
        run: Install-Module -Name Microsoft.WinGet.Client -Repository PSGallery -Force

      - name: Install LLVM ${{ matrix.llvm }}
        uses: ./.github/actions/install-llvm
        with:
          version: ${{ matrix.llvm }}

      - name: Install WDK (${{ matrix.wdk.version }})
        uses: ./.github/actions/install-wdk
        with:
          version: ${{ matrix.wdk.version }}
          source: ${{ matrix.wdk.source }}
          host: ${{ matrix.wdk.source == 'nuget' && matrix.runner.arch || '' }}
          target: ${{ matrix.wdk.source == 'nuget' && matrix.runner.arch || '' }}

      - name: Install Rust Toolchain (${{ matrix.rust_toolchain }}) and LLVM tools
        uses: dtolnay/rust-toolchain@master
        with:
          toolchain: ${{ matrix.rust_toolchain }}
<<<<<<< HEAD
          targets: |
            x86_64-pc-windows-msvc
            aarch64-pc-windows-msvc
=======
          components: llvm-tools-preview

      - name: Install cargo-llvm-cov
        if: matrix.runner.arch != 'arm64'
        uses: taiki-e/install-action@v2
        with:
          tool: cargo-llvm-cov
>>>>>>> 723a4eb4

      - name: Install Cargo Expand
        uses: taiki-e/install-action@v2
        with:
          tool: cargo-expand@1.0.85

      - name: Install Cargo Make
        uses: taiki-e/install-action@v2
        with:
          tool: cargo-make

      # Code coverage is generated only for amd64 because cargo-llvm-cov
      # does not currently support Windows on arm64.
      # See issue: https://github.com/taiki-e/cargo-llvm-cov/issues/436
      - name: Run Cargo Test with Coverage (workspace)
        if: matrix.runner.arch != 'arm64'
        env:
          # cargo-wdk new tests try to build newly generated
          # driver projects which can fail in release-plz PRs
          # because the dependencies are not yet published.
          # This env var skips such builds for release-plz PRs
          SKIP_BUILD_IN_CARGO_WDK_NEW_TESTS: ${{ startsWith(github.head_ref, 'release-plz-') && '1' || '' }}
        run: cargo +${{ matrix.rust_toolchain }} llvm-cov --workspace --codecov --output-path target/codecov.info --locked --profile ${{ matrix.cargo_profile }} --all-features

      - name: Upload Coverage to Codecov
        if: matrix.runner.arch != 'arm64' && github.repository == 'microsoft/windows-drivers-rs' # Skip for forks because they may not have CODECOV_TOKEN
        uses: codecov/codecov-action@v5
        with:
          files: target/codecov.info
          token: ${{ secrets.CODECOV_TOKEN }}
          fail_ci_if_error: true

      - name: Run Cargo Test (workspace)
        if: matrix.runner.arch == 'arm64'
        env:
          # Skips build in cargo-wdk new tests for release-plz PRs
          SKIP_BUILD_IN_CARGO_WDK_NEW_TESTS: ${{ startsWith(github.head_ref, 'release-plz-') && '1' || '' }}
        run: cargo +${{ matrix.rust_toolchain }} test --locked --profile ${{ matrix.cargo_profile }} --all-features

      - name: Run Cargo Test (Top-Level tests Folder via Cargo Make)
        run: cargo +${{ matrix.rust_toolchain }} make --cwd ./tests test --locked --profile ${{ matrix.cargo_profile }}<|MERGE_RESOLUTION|>--- conflicted
+++ resolved
@@ -77,11 +77,9 @@
         uses: dtolnay/rust-toolchain@master
         with:
           toolchain: ${{ matrix.rust_toolchain }}
-<<<<<<< HEAD
           targets: |
             x86_64-pc-windows-msvc
             aarch64-pc-windows-msvc
-=======
           components: llvm-tools-preview
 
       - name: Install cargo-llvm-cov
@@ -89,7 +87,6 @@
         uses: taiki-e/install-action@v2
         with:
           tool: cargo-llvm-cov
->>>>>>> 723a4eb4
 
       - name: Install Cargo Expand
         uses: taiki-e/install-action@v2
