on:
  push:
    branches-ignore:
      - 'gh-readonly-queue/**'
  pull_request:
  merge_group:
  schedule: # Trigger a job on default branch at 4AM PST everyday
    - cron: 0 11 * * *

name: Test

concurrency:
  group: ${{ github.workflow }}-${{ github.event.compare || github.head_ref || github.ref }}
  cancel-in-progress: ${{ github.ref != 'refs/heads/main' }}

jobs:
  test:
    name: Test
    strategy:
      fail-fast: false # Allow all matrix variants to complete even if some fail
      matrix:
        runner:
          - name: windows-2025
            arch: amd64
          - name: windows-11-arm
            arch: arm64

        wdk:
          - version: 10.0.22621 # NI WDK
            source: winget
          - version: 10.0.26100 # GE WDK
            source: nuget

        llvm:
          - 17.0.6

        rust_toolchain:
          - stable
          - beta
          # Pin nightly version temporarily due to bug in macrotest: https://github.com/eupn/macrotest/issues/131
          - nightly-2025-11-20

        cargo_profile:
          - dev
          - release

    runs-on: ${{ matrix.runner.name }}

    steps:
      - name: Checkout Repository
        uses: actions/checkout@v5

      - name: Install Winget
        if: matrix.runner.arch == 'arm64'
        uses: ./.github/actions/install-winget
        with:
          GITHUB_TOKEN: ${{ secrets.GITHUB_TOKEN }}

      - name: Install Winget PowerShell Module
        shell: pwsh
        run: Install-Module -Name Microsoft.WinGet.Client -Repository PSGallery -Force

      - name: Install LLVM ${{ matrix.llvm }}
        uses: ./.github/actions/install-llvm
        with:
          version: ${{ matrix.llvm }}

      - name: Install WDK (${{ matrix.wdk.version }})
        uses: ./.github/actions/install-wdk
        with:
          version: ${{ matrix.wdk.version }}
          source: ${{ matrix.wdk.source }}
          host: ${{ matrix.wdk.source == 'nuget' && matrix.runner.arch || '' }}
          target: ${{ matrix.wdk.source == 'nuget' && matrix.runner.arch || '' }}

      - name: Install Rust Toolchain (${{ matrix.rust_toolchain }}) and LLVM tools
        uses: dtolnay/rust-toolchain@master
        with:
          toolchain: ${{ matrix.rust_toolchain }}
          components: llvm-tools-preview

      - name: Install cargo-llvm-cov
        if: matrix.runner.arch != 'arm64'
        uses: taiki-e/install-action@v2
        with:
          tool: cargo-llvm-cov

      - name: Install Cargo Expand
        uses: taiki-e/install-action@v2
        with:
          tool: cargo-expand@1.0.85

      - name: Install Cargo Make
        uses: taiki-e/install-action@v2
        with:
          tool: cargo-make

      # Code coverage is generated only for amd64 because cargo-llvm-cov
      # does not currently support Windows on arm64.
      # See issue: https://github.com/taiki-e/cargo-llvm-cov/issues/436
      - name: Run Cargo Test with Coverage (workspace)
        if: matrix.runner.arch != 'arm64'
        run: cargo +${{ matrix.rust_toolchain }} llvm-cov --workspace --codecov --output-path target/codecov.info --locked --profile ${{ matrix.cargo_profile }} --all-features

      - name: Upload Coverage to Codecov
        if: matrix.runner.arch != 'arm64' && github.repository == 'microsoft/windows-drivers-rs' # Skip for forks because they may not have CODECOV_TOKEN
        uses: codecov/codecov-action@v5
        with:
          files: target/codecov.info
          token: ${{ secrets.CODECOV_TOKEN }}
          fail_ci_if_error: true

      - name: Run Cargo Test (workspace)
<<<<<<< HEAD
        if: matrix.runner.arch == 'arm64'
=======
        env:
          # cargo-wdk new tests try to build newly generated
          # driver projects which can fail in release-plz PRs
          # because the dependencies are not yet published.
          # This env var skips such builds for release-plz PRs
          SKIP_BUILD_IN_CARGO_WDK_NEW_TESTS: ${{ startsWith(github.head_ref, 'release-plz-') && '1' || '' }}
>>>>>>> f79c8cbc
        run: cargo +${{ matrix.rust_toolchain }} test --locked --profile ${{ matrix.cargo_profile }} --all-features

      - name: Run Cargo Test (Top-Level tests Folder via Cargo Make)
        run: cargo +${{ matrix.rust_toolchain }} make --cwd ./tests test --locked --profile ${{ matrix.cargo_profile }}<|MERGE_RESOLUTION|>--- conflicted
+++ resolved
@@ -100,6 +100,12 @@
       # See issue: https://github.com/taiki-e/cargo-llvm-cov/issues/436
       - name: Run Cargo Test with Coverage (workspace)
         if: matrix.runner.arch != 'arm64'
+        env:
+          # cargo-wdk new tests try to build newly generated
+          # driver projects which can fail in release-plz PRs
+          # because the dependencies are not yet published.
+          # This env var skips such builds for release-plz PRs
+          SKIP_BUILD_IN_CARGO_WDK_NEW_TESTS: ${{ startsWith(github.head_ref, 'release-plz-') && '1' || '' }}
         run: cargo +${{ matrix.rust_toolchain }} llvm-cov --workspace --codecov --output-path target/codecov.info --locked --profile ${{ matrix.cargo_profile }} --all-features
 
       - name: Upload Coverage to Codecov
@@ -111,16 +117,10 @@
           fail_ci_if_error: true
 
       - name: Run Cargo Test (workspace)
-<<<<<<< HEAD
         if: matrix.runner.arch == 'arm64'
-=======
         env:
-          # cargo-wdk new tests try to build newly generated
-          # driver projects which can fail in release-plz PRs
-          # because the dependencies are not yet published.
-          # This env var skips such builds for release-plz PRs
+          # Skips build in cargo-wdk new tests for release-plz PRs
           SKIP_BUILD_IN_CARGO_WDK_NEW_TESTS: ${{ startsWith(github.head_ref, 'release-plz-') && '1' || '' }}
->>>>>>> f79c8cbc
         run: cargo +${{ matrix.rust_toolchain }} test --locked --profile ${{ matrix.cargo_profile }} --all-features
 
       - name: Run Cargo Test (Top-Level tests Folder via Cargo Make)
