name: "CodeQL Advanced"

on:
  push:
  pull_request:
  merge_group:
  schedule: # Trigger a job on default branch at 4AM PST everyday
    - cron: 0 11 * * *

concurrency:
  group: ${{ github.workflow }}-${{ github.ref }}
  cancel-in-progress: ${{ github.ref != 'refs/heads/main' }}

jobs:
  analyze:
    name: Analyze
    runs-on: windows-latest
    permissions:
      security-events: write
    strategy:
      fail-fast: false
      matrix:
        wdk:
          - version: 10.0.22621 # NI WDK
            source: winget
          - version: 10.0.26100 # GE WDK
            source: nuget

        llvm:
          - 17.0.6

        rust_toolchain:
          - stable
          - beta
          - nightly

        cargo_profile:
          - dev
          - release

        target_triple:
          - name: x86_64-pc-windows-msvc
            arch: amd64
          - name: aarch64-pc-windows-msvc
            arch: arm64

<<<<<<< HEAD
        include:
        - language: c-cpp
          build-mode: manual
=======
        codeql:
          - language: c-cpp
            build-mode: manual
          - language: rust
            build-mode: none
>>>>>>> bb16b9fa

    steps:
    - name: Checkout repository
      uses: actions/checkout@v4

    - name: Install Winget
      uses: ./.github/actions/install-winget
      with:
        GITHUB_TOKEN: ${{ secrets.GITHUB_TOKEN }}

    - name: Install LLVM ${{ matrix.llvm }}
      uses: ./.github/actions/install-llvm
      with:
        version: ${{ matrix.llvm }}

    - name: Install WDK (${{ matrix.wdk.version }})
      uses: ./.github/actions/install-wdk
      with:
        version: ${{ matrix.wdk.version }}
        source: ${{ matrix.wdk.source }}
        host: 'amd64' # windows-latest is x64-based
        target: ${{ matrix.target_triple.arch }}

    - name: Install Rust Toolchain (${{ matrix.rust_toolchain }})
      uses: dtolnay/rust-toolchain@master
      with:
        toolchain: ${{ matrix.rust_toolchain }}
        components: clippy
        targets: ${{ matrix.target_triple.name }}
    
    - name: Install Cargo Make
      uses: taiki-e/install-action@v2
      with:
        tool: cargo-make

    - name: Initialize CodeQL
      uses: github/codeql-action/init@v3
      with:
        languages: ${{ matrix.codeql.language }}
        build-mode: ${{ matrix.codeql.build-mode }}
        queries: security-extended,security-and-quality

    - if: matrix.codeql.build-mode == 'manual'
      working-directory: ./examples
      run: cargo +${{ matrix.rust_toolchain }} make default --locked --profile ${{ matrix.cargo_profile }} --target ${{ matrix.target_triple.name }} --workspace --all-features

    - name: Perform CodeQL Analysis
      uses: github/codeql-action/analyze@v3
      with:
        category: "/language:${{matrix.codeql.language}}"<|MERGE_RESOLUTION|>--- conflicted
+++ resolved
@@ -44,17 +44,11 @@
           - name: aarch64-pc-windows-msvc
             arch: arm64
 
-<<<<<<< HEAD
-        include:
-        - language: c-cpp
-          build-mode: manual
-=======
         codeql:
           - language: c-cpp
             build-mode: manual
           - language: rust
             build-mode: none
->>>>>>> bb16b9fa
 
     steps:
     - name: Checkout repository
