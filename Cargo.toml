[workspace]
members = ["crates/*"]
# Examples and tests must be excluded from the workspace since only one WDK configuration per build graph is supported.
exclude = [
  # Each example and test must be explicitly listed since glob is not currently supported for workspace.exclude: https://github.com/rust-lang/cargo/issues/6009
  "examples/sample-kmdf-driver",
  "examples/sample-umdf-driver",
  "examples/sample-wdm-driver",
  "tests/config-kmdf",
  "tests/config-umdf",
  "tests/config-wdm",
  "tests/wdk-macros-tests",
  "tests/wdk-sys-tests",
]
resolver = "2"

[profile.dev]
lto = true

[profile.release]
lto = true

[workspace.package]
edition = "2021"
repository = "https://github.com/microsoft/windows-drivers-rs"
readme = "README.md"
license = "MIT OR Apache-2.0"

[workspace.dependencies]
# Workspace Crates
wdk = { path = "crates/wdk", version = "0.3.0" }
wdk-alloc = { path = "crates/wdk-alloc", version = "0.3.0" }
wdk-build = { path = "crates/wdk-build", version = "0.3.0" }
wdk-macros = { path = "crates/wdk-macros", version = "0.3.0" }
wdk-panic = { path = "crates/wdk-panic", version = "0.3.0" }
wdk-sys = { path = "crates/wdk-sys", version = "0.3.0" }

# External Crates
<<<<<<< HEAD
anyhow = "1.0.86"
bindgen = "0.69.5"
=======
anyhow = "1.0.95"
bindgen = "0.69.4"
>>>>>>> e597e4ba
camino = "1.1.9"
cargo_metadata = "0.18.1"
cc = "1.2.9"
cfg-if = "1.0.0"
clap = "4.5.9"
clap-cargo = "0.14.1"
itertools = "0.13.0"
lazy_static = "1.5.0"
paste = "1.0.15"
pretty_assertions = "1.4.0"
proc-macro2 = "1.0.86"
quote = "1.0.38"
rustversion = "1.0.17"
serde = "1.0"
serde_json = "1.0"
syn = "2.0.87"
thiserror = "1.0.69"
tracing = "0.1.40"
tracing-subscriber = "0.3.18"
windows = "0.58.0"

# The following workspace.metadata.wdk sections can be uncommented to configure the workspace for a specific WDK configuration (ex. for rust-analyzer to resolve things for a specific configuration)

# Uncomment the section below for KMDF
# [workspace.metadata.wdk.driver-model]
# driver-type = "KMDF"
# kmdf-version-major = 1
# target-kmdf-version-minor = 33

# Uncomment the section below for UMDF
# [workspace.metadata.wdk.driver-model]
# driver-type = "UMDF"
# umdf-version-major = 2
# target-umdf-version-minor = 33

# Uncomment the section below for WDM
# [workspace.metadata.wdk.driver-model]
# driver-type = "WDM"

# Until https://github.com/rust-lang/cargo/issues/12208 is resolved, each package in the workspace needs to explictly
# add the following block to its Cargo manifest in order to enable these global lint configurations:
#
# [lints]
# workspace = true

[workspace.lints.rust]
missing_docs = "warn"
unsafe_op_in_unsafe_fn = "forbid"

[workspace.lints.clippy]
# Lint Groups
all = { level = "deny", priority = -1 }
pedantic = { level = "warn", priority = -1 }
nursery = { level = "warn", priority = -1 }
cargo = { level = "warn", priority = -1 }
# Individual Lints
multiple_unsafe_ops_per_block = "forbid"
undocumented_unsafe_blocks = "forbid"
unnecessary_safety_doc = "forbid"

[workspace.lints.rustdoc]
bare_urls = "warn"
broken_intra_doc_links = "warn"
invalid_codeblock_attributes = "warn"
invalid_html_tags = "warn"
invalid_rust_codeblocks = "warn"
missing_crate_level_docs = "warn"
private_intra_doc_links = "warn"
redundant_explicit_links = "warn"
unescaped_backticks = "warn"<|MERGE_RESOLUTION|>--- conflicted
+++ resolved
@@ -36,13 +36,8 @@
 wdk-sys = { path = "crates/wdk-sys", version = "0.3.0" }
 
 # External Crates
-<<<<<<< HEAD
-anyhow = "1.0.86"
+anyhow = "1.0.95"
 bindgen = "0.69.5"
-=======
-anyhow = "1.0.95"
-bindgen = "0.69.4"
->>>>>>> e597e4ba
 camino = "1.1.9"
 cargo_metadata = "0.18.1"
 cc = "1.2.9"
