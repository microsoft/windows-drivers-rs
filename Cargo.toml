[workspace]
members = ["crates/*"]
# Examples and tests must be excluded from the workspace since only one WDK configuration per build graph is supported.
exclude = [
  # Each example and test must be explicitly listed since glob is not currently supported for workspace.exclude: https://github.com/rust-lang/cargo/issues/6009
  "examples/sample-kmdf-driver",
  "examples/sample-umdf-driver",
  "examples/sample-wdm-driver",
  "tests/config-kmdf",
  "tests/config-umdf",
  "tests/config-wdm",
  "tests/wdk-macros-tests",
  "tests/wdk-sys-tests",
]
resolver = "2"

[profile.dev]
lto = true

[profile.release]
lto = true

[workspace.package]
edition = "2021"
repository = "https://github.com/microsoft/windows-drivers-rs"
readme = "README.md"
license = "MIT OR Apache-2.0"

[workspace.dependencies]
# Workspace Crates
wdk = { path = "crates/wdk", version = "0.3.0" }
wdk-alloc = { path = "crates/wdk-alloc", version = "0.3.0" }
wdk-build = { path = "crates/wdk-build", version = "0.3.0" }
wdk-macros = { path = "crates/wdk-macros", version = "0.3.0" }
wdk-panic = { path = "crates/wdk-panic", version = "0.3.0" }
wdk-sys = { path = "crates/wdk-sys", version = "0.3.0" }

# External Crates
<<<<<<< HEAD
anyhow = "1.0.95"
assert_cmd = "2.0.14"
assert_fs = "1.1.2"
=======
anyhow = "1.0.97"
>>>>>>> 93cf3c46
bindgen = "0.69.5"
camino = "1.1.9"
cargo_metadata = "0.18.1"
cc = "1.2.16"
cfg-if = "1.0.0"
clap = "4.5.13"
clap-cargo = "0.14.1"
<<<<<<< HEAD
clap-verbosity-flag = "3.0.2"
include_dir = "0.7.4"
=======
fs4 = "0.12.0"
>>>>>>> 93cf3c46
itertools = "0.13.0"
mockall = "0.13.1"
mockall_double = "0.3.1"
paste = "1.0.15"
predicates = "3.1.0"
pretty_assertions = "1.4.1"
proc-macro2 = "1.0.93"
quote = "1.0.38"
rustversion = "1.0.19"
scratch = "1.0"
serde = "1.0"
serde_json = "1.0"
<<<<<<< HEAD
serial_test = "3.2.0"
sha256 = "1.6.0"
syn = "2.0.87"
=======
syn = "2.0.100"
>>>>>>> 93cf3c46
thiserror = "1.0.69"
tracing = "0.1.40"
tracing-subscriber = "0.3.18"
windows = "0.58.0"

# The following workspace.metadata.wdk sections can be uncommented to configure the workspace for a specific WDK configuration (ex. for rust-analyzer to resolve things for a specific configuration)

# Uncomment the section below for KMDF
# [workspace.metadata.wdk.driver-model]
# driver-type = "KMDF"
# kmdf-version-major = 1
# target-kmdf-version-minor = 33

# Uncomment the section below for UMDF
# [workspace.metadata.wdk.driver-model]
# driver-type = "UMDF"
# umdf-version-major = 2
# target-umdf-version-minor = 33

# Uncomment the section below for WDM
# [workspace.metadata.wdk.driver-model]
# driver-type = "WDM"

# Until https://github.com/rust-lang/cargo/issues/12208 is resolved, each package in the workspace needs to explictly
# add the following block to its Cargo manifest in order to enable these global lint configurations:
#
# [lints]
# workspace = true

[workspace.lints.rust]
missing_docs = "warn"
unsafe_op_in_unsafe_fn = "forbid"

[workspace.lints.clippy]
# Lint Groups
all = { level = "deny", priority = -1 }
pedantic = { level = "warn", priority = -1 }
nursery = { level = "warn", priority = -1 }
cargo = { level = "warn", priority = -1 }
# Individual Lints
multiple_unsafe_ops_per_block = "forbid"
undocumented_unsafe_blocks = "forbid"
unnecessary_safety_doc = "forbid"

[workspace.lints.rustdoc]
bare_urls = "warn"
broken_intra_doc_links = "warn"
invalid_codeblock_attributes = "warn"
invalid_html_tags = "warn"
invalid_rust_codeblocks = "warn"
missing_crate_level_docs = "warn"
private_intra_doc_links = "warn"
redundant_explicit_links = "warn"
unescaped_backticks = "warn"<|MERGE_RESOLUTION|>--- conflicted
+++ resolved
@@ -36,13 +36,9 @@
 wdk-sys = { path = "crates/wdk-sys", version = "0.3.0" }
 
 # External Crates
-<<<<<<< HEAD
-anyhow = "1.0.95"
+anyhow = "1.0.97"
 assert_cmd = "2.0.14"
 assert_fs = "1.1.2"
-=======
-anyhow = "1.0.97"
->>>>>>> 93cf3c46
 bindgen = "0.69.5"
 camino = "1.1.9"
 cargo_metadata = "0.18.1"
@@ -50,12 +46,9 @@
 cfg-if = "1.0.0"
 clap = "4.5.13"
 clap-cargo = "0.14.1"
-<<<<<<< HEAD
+fs4 = "0.12.0"
 clap-verbosity-flag = "3.0.2"
 include_dir = "0.7.4"
-=======
-fs4 = "0.12.0"
->>>>>>> 93cf3c46
 itertools = "0.13.0"
 mockall = "0.13.1"
 mockall_double = "0.3.1"
@@ -68,13 +61,9 @@
 scratch = "1.0"
 serde = "1.0"
 serde_json = "1.0"
-<<<<<<< HEAD
 serial_test = "3.2.0"
 sha256 = "1.6.0"
-syn = "2.0.87"
-=======
 syn = "2.0.100"
->>>>>>> 93cf3c46
 thiserror = "1.0.69"
 tracing = "0.1.40"
 tracing-subscriber = "0.3.18"
