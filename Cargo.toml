--- conflicted
+++ resolved
@@ -37,13 +37,8 @@
 bindgen = "0.71.0"
 camino = "1.1.9"
 cargo_metadata = "0.19.2"
-<<<<<<< HEAD
-cc = "1.2.17"
+cc = "1.2.39"
 cfg-if = "1.0.3"
-=======
-cc = "1.2.39"
-cfg-if = "1.0.0"
->>>>>>> 4e9eef82
 clap = "4.5.40"
 clap-cargo = "0.15.2"
 clap-verbosity-flag = "3.0.2"
